--- conflicted
+++ resolved
@@ -1,10 +1,5 @@
-<<<<<<< HEAD
-#!/usr/bin/env python2.7
 
 # Copyright (c) 2017, 2020 Oracle and/or its affiliates. All rights reserved.
-=======
-# Copyright (c) 2017, 2019 Oracle and/or its affiliates. All rights reserved.
->>>>>>> 527db595
 
 """ Build an rpm from oci-utils.
 """
@@ -362,7 +357,7 @@
                   'libexec/oci-kvm-config.sh',
                   'libexec/oci-kvm-network-script'
                   ]),
-                 ("/etc/systemd/system",
+                ("/etc/systemd/system",
                  ['data/ocid.service', 'data/oci-kvm-config.service']),
                 ("/etc/oci-utils",
                  ['data/oci-image-cleanup.conf',
