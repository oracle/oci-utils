#!/usr/bin/env python

# Copyright (c) 2017, 2018 Oracle and/or its affiliates. All rights reserved.

import os
import sys
from setuptools import setup

sys.path.insert(0, os.path.abspath('lib'))

try:
    from setuptools import setup, find_packages
except ImportError:
    print("oci-utils needs setuptools in order to build. Install it using"
            " your package manager (usually python-setuptools) or via pip (pip"
            " install setuptools).")
    sys.exit(1)

with open('requirements.txt') as requirements_file:
    install_requirements = requirements_file.read().splitlines()
    if not install_requirements:
        print("Unable to read requirements from the requirements.txt file"
                "That indicates this copy of the source code is incomplete.")
        sys.exit(2)

def read(fname):
    return open(os.path.join(os.path.dirname(__file__), fname)).read()

setup(
    name = "oci-utils",
    version = "0.6",
    author = "Laszlo Peter",
    author_email = "laszlo.peter@oracle.com",
    description = ("Oracle Cloud Infrastructure utilities"),
    license = "UPL",
    install_requires=install_requirements,
    keywords = "Oracle Cloud Infrastructure",
    url = "http://github.com/oracle/oci-utils/",
    package_dir={'': 'lib'},
    packages=find_packages('lib'),
    long_description=read('README'),
    data_files=[(os.path.join(sys.prefix, 'libexec'),
                 ['libexec/ocid',
                  'libexec/secondary_vnic_all_configure.sh',
<<<<<<< HEAD
                  'libexec/oci-vmnet']),
                ("/etc/systemd/system",
                 ['data/ocid.service', 'data/oci-vmnet.service']),
                ("/etc/systemd/system/ocid.service.d",
                 ['data/oci-vmnet.conf']),
                ('/usr/lib/systemd/system-preset',
                 ['data/91-oci-utils.preset']),
=======
                  'libexec/oci-image-cleanup',
                  'libexec/oci-utils-config-helper']),
                ("/etc/systemd/system", ['data/ocid.service']),
                ("/etc/oci-utils.conf.d",
                 ['data/00-oci-utils.conf',
                  'data/10-oci-kvm.conf',
                 ]),
>>>>>>> 5c358e93
                (os.path.join(sys.prefix, "share", "man", "man1"),
                 ['man/man1/oci-public-ip.1',
                  'man/man1/oci-metadata.1',
                  'man/man1/oci-iscsi-config.1',
                  'man/man1/oci-network-config.1',
<<<<<<< HEAD
                  'man/man1/oci-kvm.1']),
=======
                  'man/man1/oci-kvm.1',
                 ]),
                (os.path.join(sys.prefix, "share", "man", "man5"),
                 ['man/man5/oci-utils.conf.d.5',
                 ]),
>>>>>>> 5c358e93
                (os.path.join(sys.prefix, "share", "man", "man8"),
                 ['man/man8/ocid.8',
                  'man/man8/oci-image-cleanup.8',
                 ])],
    scripts=['bin/oci-public-ip',
             'bin/oci-metadata',
             'bin/oci-iscsi-config',
             'bin/oci-network-config',
<<<<<<< HEAD
             'bin/oci-kvm'],
=======
             'bin/oci-kvm',
            ],
>>>>>>> 5c358e93
    classifiers=[
        "Development Status :: 3 - Alpha",
        'Environment :: Console',
        'Intended Audience :: Developers',
        'Intended Audience :: Information Technology',
        'Intended Audience :: System Administrators',
        'Natural Language :: English',
        'Operating System :: POSIX',
        'Programming Language :: Python :: 2.7',
        'Topic :: System :: Installation/Setup',
        'Topic :: System :: Systems Administration',
        'Topic :: Utilities',
        'License :: OSI Approved :: Universal Permissive License (UPL)'
    ],
)<|MERGE_RESOLUTION|>--- conflicted
+++ resolved
@@ -42,37 +42,27 @@
     data_files=[(os.path.join(sys.prefix, 'libexec'),
                  ['libexec/ocid',
                   'libexec/secondary_vnic_all_configure.sh',
-<<<<<<< HEAD
+                  'libexec/oci-image-cleanup',
+                  'libexec/oci-utils-config-helper',
                   'libexec/oci-vmnet']),
                 ("/etc/systemd/system",
                  ['data/ocid.service', 'data/oci-vmnet.service']),
-                ("/etc/systemd/system/ocid.service.d",
-                 ['data/oci-vmnet.conf']),
                 ('/usr/lib/systemd/system-preset',
                  ['data/91-oci-utils.preset']),
-=======
-                  'libexec/oci-image-cleanup',
-                  'libexec/oci-utils-config-helper']),
-                ("/etc/systemd/system", ['data/ocid.service']),
                 ("/etc/oci-utils.conf.d",
                  ['data/00-oci-utils.conf',
                   'data/10-oci-kvm.conf',
                  ]),
->>>>>>> 5c358e93
                 (os.path.join(sys.prefix, "share", "man", "man1"),
                  ['man/man1/oci-public-ip.1',
                   'man/man1/oci-metadata.1',
                   'man/man1/oci-iscsi-config.1',
                   'man/man1/oci-network-config.1',
-<<<<<<< HEAD
-                  'man/man1/oci-kvm.1']),
-=======
                   'man/man1/oci-kvm.1',
                  ]),
                 (os.path.join(sys.prefix, "share", "man", "man5"),
                  ['man/man5/oci-utils.conf.d.5',
                  ]),
->>>>>>> 5c358e93
                 (os.path.join(sys.prefix, "share", "man", "man8"),
                  ['man/man8/ocid.8',
                   'man/man8/oci-image-cleanup.8',
@@ -81,12 +71,8 @@
              'bin/oci-metadata',
              'bin/oci-iscsi-config',
              'bin/oci-network-config',
-<<<<<<< HEAD
-             'bin/oci-kvm'],
-=======
              'bin/oci-kvm',
             ],
->>>>>>> 5c358e93
     classifiers=[
         "Development Status :: 3 - Alpha",
         'Environment :: Console',
