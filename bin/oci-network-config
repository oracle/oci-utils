#!/usr/bin/env python2.7

# oci-utils
#
# Copyright (c) 2017, 2019 Oracle and/or its affiliates. All rights reserved.
# Licensed under the Universal Permissive License v 1.0 as shown
# at http://oss.oracle.com/licenses/upl.

"""
This utility assists with configuring network interfaces on Oracle Cloud
Infrastructure instances.  See the manual page for more information.
"""

import argparse
import logging
import os
import sys

import time
import oci_utils.oci_api
from oci_utils.exceptions import OCISDKError
from oci_utils.vnicutils import VNICUtils

__logger = logging.getLogger("oci-utils.oci-network-config")


def parse_args():
    """
    Parse the command line arguments and return an object representing the
    command line (as returned by argparse's parse_args()).

    Returns
    -------
        The argparse namespace.
    """
    parser = argparse.ArgumentParser(description='Utility for configuring '
                                                 'network interfaces on an '
                                                 'instance running in the '
                                                 'Oracle Cloud '
                                                 'Infrastructure.')
    parser.add_argument('-s', '--show', action='store_true',
                        help='Show information on all provisioning and '
                             'interface configuration. This is the default '
                             'action if no options are given.')
    parser.add_argument('--create-vnic', action='store_true',
                        help='Create a new VNIC and attach it to '
                             'this instance')
    parser.add_argument('--nic-index', action='store', metavar='INDEX',
                        type=int, default=0,
                        help='physical NIC card index. When used with '
                             'the --create-vnic option, assign the new VNIC '
                             'to the specified physical NIC card.')
    parser.add_argument('--detach-vnic', action='store', metavar='VNIC',
                        help='Detach and delete the VNIC with the given OCID'
                             ' or primary IP address')
    parser.add_argument('--add-private-ip', action='store_true',
                        help='Add a secondary private IP to an existing VNIC')
    parser.add_argument('--del-private-ip', action='store', metavar='ADDR',
                        help='delete the secondary private IP address with '
                             'the given IP address')
    parser.add_argument('--private-ip', action='store', metavar='ADDR',
                        help='When used with the --create-vnic or '
                             'add-private-ip options, '
                             'assign the given private IP address to the VNIC')
    parser.add_argument('--subnet', action='store',
                        help='When used with the --create-vnic option, '
                             'connect the new VNIC to the given subnet.')
    parser.add_argument('--vnic-name', action='store', metavar='NAME',
                        help='When used with the --create-vnic option, '
                             'use NAME as the display name of the new VNIC')
    parser.add_argument('--assign-public-ip', action='store_true',
                        help='When used with the --create-vnic option, '
                             'assign a public IP address to the new VNIC.')
    parser.add_argument('--vnic', action='store', metavar='OCID',
                        help='When used with the --add-private-ip option, '
                             'assign the private IP to the given VNIC')
    parser.add_argument('-a', '--auto', '-c', '--configure',
                        action='store_true',
                        help='Add IP configuration for VNICs that are not '
                             'configured and delete for VNICs that are no '
                             'longer provisioned.')
    parser.add_argument('-d', '--deconfigure', action='store_true',
                        help='Deconfigure all VNICs (except the primary). If '
                             'a -e option is also present only the secondary '
                             'IP address(es) are deconfigured.')
    parser.add_argument('-e', nargs=2, metavar=('IP_ADDR', 'VNIC_OCID'),
                        dest='sec_ip', action='append',
                        help='Secondary private IP address to configure or '
                             'deconfigure.  Use in conjunction with -c or -d.')
    parser.add_argument('-n', '--ns', action='store', metavar='FORMAT',
                        help='When configuring, place interfaces in namespace '
                             'identified by the given format. Format can '
                             'include $nic and $vltag variables.')
    parser.add_argument('-r', '--sshd', action='store_true',
                        help='Start sshd in namespace (if -n is present)')
    parser.add_argument('-X', '--exclude', metavar='ITEM', action='append',
                        type=str, dest='exclude',
                        help='Persistently exclude ITEM from automatic '
                             'configuration/deconfiguration.  Use the '
                             '--include option to include the ITEM again.')
    parser.add_argument('-I', '--include', metavar='ITEM', action='append',
                        type=str, dest='include',
                        help='Include an ITEM that was previously excluded '
                             'using the --exclude option in automatic '
                             'configuration/deconfiguration.')
    parser.add_argument('--quiet', '-q', action='store_true',
                        help='Suppress information messages')
    args = parser.parse_args()
    return args


def get_oci_api_session(opt_name=None):
    """
    Ensure the OCI SDK is available if the option is not None.

    Parameters
    ----------
    opt_name : str
        Operation name currently been exceuted (used for logging).

    Returns
    -------
        OCISession
            The session or None if cannot get one
    """
    sess = None
    if oci_utils.oci_api.HAVE_OCI_SDK:
        try:
            sess = oci_utils.oci_api.OCISession()
        except Exception as e:
            sdk_error = str(e)
            if opt_name is not None:
                __logger.error("To use the %s option, you need to "
                               "install and configure the OCI Python SDK "
                               "(python-oci-sdk)\n" % opt_name)
                __logger.error(sdk_error)
            else:
                __logger.error("Failed to access OCI services: %s" % sdk_error)

    return sess


def api_show_network_config():
    """
    Show the current network configuration of the instance based on
    information obtained through OCI API calls, if the OCI SDK is
    configured.

    Returns
    -------
       No return value.
    """

    sess = get_oci_api_session()
    if sess is None:
        __logger.error("Failed to get API session.")
        return
    inst = sess.this_instance()
    if inst is None:
        __logger.error("Failed to get information from OCI.")
        return
    vnics = inst.all_vnics()
    i = 1
    print "VNIC configuration for instance %s" % inst.get_display_name()
    print
    for vnic in vnics:
        primary = ""
        if vnic.is_primary():
            primary = " (primary)"
        print "VNIC %d%s: %s" % (i, primary, vnic.get_display_name())
        print "     Hostname: %s" % vnic.get_hostname()
        print "     OCID: %s" % vnic.get_ocid()
        print "     MAC address: %s" % vnic.get_mac_address()
        print "     Public IP address: %s" % vnic.get_public_ip()
        print "     Private IP address: %s" % vnic.get_private_ip()
<<<<<<< HEAD
        _subn = vnic.get_subnet()
        if _subn is not None:
            print "     Subnet: %s (%s)" % (_subn.get_display_name(),
                                            _subn.get_cidr_block())
=======
        if vnic.get_subnet() is not None:
            print "     Subnet: %s (%s)" % (vnic.get_subnet().get_display_name(),
                                            vnic.get_subnet().get_cidr_block())
        else:
            print "     Subnet: Not found"

>>>>>>> a622a351
        privips = vnic.all_private_ips()
        if len(privips) > 0:
            print "     Private IP addresses:"
            for privip in privips:
                print "         IP address: %s" % privip.get_address()
                print "         OCID: %s" % privip.get_ocid()
                print "         Hostname: %s" % privip.get_hostname()
                print "         Subnet: %s (%s)" % \
                    (privip.get_subnet().get_display_name(),
                     privip.get_subnet().get_cidr_block())
                print
        else:
            print
        i += 1


def do_show_network_config(vnic_utils):
    """
    Display the currect network interface configuration as well as the
    VNIC configuration from OCI.

    Parameters
    ----------
    vnic_utils :
        The VNIC configuration instance.

    Returns
    -------
        No return value.
    """
    if oci_utils.oci_api.HAVE_OCI_SDK:
        api_show_network_config()

    __logger.info("Operating System level network configuration")

    (ret, out) = vnic_utils.get_network_config()
    if ret:
        __logger.error("Failed to execute the VNIC configuration script.")
    else:
        print "%s" % out


def do_detach_vnic(detach_options, vnic_utils):
    """
    Detach and delete the VNIC with the given ocid or primary ip address

    Parameters
    ----------
    detach_options : namespace
        The argparse namespace.
    vnic_utils :
        The VNIC configuration instance.

    Returns
    -------
        No return value on success;.

    Raises
    ------
        StandardError
            if session cannot be acquired
            if the VNIC cannot be detached

    """
    # needs the OCI SDK installed and configured
    sess = get_oci_api_session(opt_name="--detach-vnic")
    if sess is None:
        raise StandardError("Failed to get API session.")
    vnics = sess.this_instance().all_vnics()
    for vnic in vnics:
        if vnic.get_ocid() == detach_options.detach_vnic or \
           vnic.get_private_ip() == detach_options.detach_vnic:
            if not vnic.is_primary():
                vnic_utils.delete_all_private_ips(vnic.get_ocid())
                vnic.detach()
                break
            else:
                raise StandardError("The primary VNIC cannot be detached.")
    return sess.this_shape()


def do_create_vnic(create_options):
    """
    Create and attach a VNIC to this instance.

    Parameters
    ----------
    create_options :
        The VNIC configuration instance.

    Returns
    -------
        No return value on success; errors out with return value 1 otherwise.

    Raises
    ------
        StandardError
            if session cannot be acquired
    """
    # needs the OCI SDK installed and configured
    sess = get_oci_api_session(opt_name="--create-vnic")
    if sess is None:
        raise StandardError("Failed to get API session.")
    subnet_id = None
    if create_options.subnet:
        if create_options.subnet.startswith('ocid1.subnet.'):
            subnet = sess.get_subnet(create_options.subnet)
            if subnet is None:
                raise StandardError(
                    "Subnet not found: %s\n" % create_options.subnet)
            else:
                subnet_id = subnet.get_ocid()
        else:
            subnets = sess.find_subnets(create_options.subnet)
            if len(subnets) == 0:
                raise StandardError(
                    "No subnet matching %s found\n" % create_options.subnet)
            elif len(subnets) > 1:
                __logger.error("More than one subnet matching %s found:\n"
                               % create_options.subnet)
                for sn in subnets:
                    __logger.error("   %s\n" % sn.get_display_name())
                raise StandardError("More than one subnet matching")
            subnet_id = subnets[0].get_ocid()
    try:
        vnic = sess.this_instance().attach_vnic(
            private_ip=create_options.private_ip,
            assign_public_ip=create_options.assign_public_ip,
            subnet_id=subnet_id,
            nic_index=create_options.nic_index,
            display_name=create_options.vnic_name)
    except OCISDKError as e:
        raise StandardError('Failed to create VNIC: %s' % e)

    public_ip = vnic.get_public_ip()
    if public_ip is not None:
        __logger.info(
            'creating VNIC: %s (public IP %s)' % (vnic.get_private_ip(),
                                                  public_ip))
    else:
        __logger.info('creating VNIC: %s' % vnic.get_private_ip())


def do_add_private_ip(vnic_utils, add_options):
    """
    Add a secondary private IP for an existing VNIC.

    Parameters
    ----------
    vnic_utils : VNICUtils
        The VNICUtils helper instance.
    add_options : namespace
        The argparse namespace.

    Returns
    -------
        tuple
            (private_IP,vnic_ocid) for the new IP on success; errors out with
            return value 1 otherwise.

    Raises
    ------
        StandardError
            On any error.
    """
    # needs the OCI SDK installed and configured
    sess = get_oci_api_session(opt_name="--add-private-ip")
    if sess is None:
        raise StandardError("Failed to get API session.")

    if add_options.vnic:
        if add_options.vnic.startswith('ocid1.vnic.'):
            vnic = sess.get_vnic(add_options.vnic)
            if vnic is None:
                raise StandardError("VNIC not found: %s" % add_options.vnic)
            else:
                pass
        else:
            raise StandardError("Invalid VNIC OCID: %s" % add_options.vnic)

    else:
        vnics = sess.this_instance().all_vnics()
        if len(vnics) > 1:
            __logger.error("More than one VNIC found."
                           "Use the --vnic option to select the one to add "
                           "a secondary IP for:")
            for vnic in vnics:
                __logger.error("   %s: %s" % (vnic.get_private_ip(),
                                              vnic.get_ocid()))
            raise StandardError("Too many VNICs found")
        vnic = vnics[0]
    try:
        priv_ip = vnic.add_private_ip(private_ip=add_options.private_ip)
    except OCISDKError as e:
        raise StandardError('Failed to provision private IP: %s' % e)

    __logger.info(
        'provisioning secondary private IP: %s' % priv_ip.get_address())
    vnic_utils.add_private_ip(priv_ip.get_address(), vnic.get_ocid())
    return priv_ip.get_address(), vnic.get_ocid()


def do_del_private_ip(vnic_utils, delete_options):
    """
    Delete a secondary private IP

    Parameters
    ----------
    vnic_utils :
        The VNIC configuration instance.
    delete_options :
        The argparse namespace.

    Returns
    -------
        No return value on success; errors out with return value 1 otherwise.

    Raises
    ------
    StandardError
        error getting session
    """
    # needs the OCI SDK installed and configured
    sess = get_oci_api_session(opt_name="--del-private-ip")
    if sess is None:
        raise StandardError("Failed to get API session.")
    # find the private IP
    priv_ip = sess.this_instance().find_private_ip(
        delete_options.del_private_ip)
    if priv_ip is None:
        raise StandardError(
            "Secondary private IP not found: %s" %
            delete_options.del_private_ip)

    if priv_ip.is_primary():
        raise StandardError("Cannot delete IP %s, it is the primary private "
                            "address of the VNIC." %
                            delete_options.del_private_ip)
    vnic_id = None
    try:
        vnic_id = priv_ip.get_vnic_ocid()
    except Exception:
        pass

    if not priv_ip.delete():
        raise StandardError('failed to delete secondary private IP %s' %
                            delete_options.del_private_ip)

    __logger.info('deconfigure secondary private IP %s' %
                  delete_options.del_private_ip)
    # delete from vnic_info and de-configure the interface
    return vnic_utils.del_private_ip(delete_options.del_private_ip, vnic_id)


def main():
    """
    Main

    Returns
    -------
        int
            0 on success;
            1 on failure.
    """
    args = parse_args()

    if os.geteuid() != 0:
        __logger.error("You must run this program with root privileges")
        return 1

    if args.create_vnic:
        if args.add_private_ip:
            __logger.error(
                "Cannot use --create-vnic and --add-private-ip at the "
                "same time")
            return 1
        try:
            do_create_vnic(args)
        except StandardError as e:
            __logger.error('cannot create the VNIC: %s' % str(e))
            return 1
    try:
        vnic_utils = VNICUtils()
        vnic_info = vnic_utils.get_vnic_info()[1]
    except Exception as e:
        __logger.warning("OCI SDK Error: %s" % str(e))
        __logger.exception('OCI SDK Error')
        return 1

    shape = None
    if args.detach_vnic:
        try:
            shape = do_detach_vnic(args, vnic_utils)
            time.sleep(10)
        except StandardError as e:
            __logger.error(str(e))
            return 1

    if args.ns:
        vnic_utils.set_namespace(args.ns)

    if args.sshd:
        vnic_utils.set_sshd(args.sshd)

    excludes = vnic_info['exclude']
    if excludes is None:
        excludes = []

    ret = 0
    out = ""
    if args.add_private_ip:
        try:
            (ip, vnic_id) = do_add_private_ip(vnic_utils, args)
            __logger.info("IP %s has been assigned to vnic %s." % (ip, vnic_id))
        except StandardError as e:
            __logger.error('failed ot add private ip: %s' % str(e))
            return 1

    elif args.del_private_ip:
        try:
            (ret, out) = do_del_private_ip(vnic_utils, args)
        except StandardError as e:
            __logger.error('failed ot delete private ip: %s' % str(e))
            return 1

    if args.exclude:
        for exc in args.exclude:
            if args.include and exc in args.include:
                __logger.error(
                    "Invalid arguments: item both included and excluded: %s"
                    % exc)
            vnic_utils.exclude(exc)
        excludes = vnic_info['exclude']
    if args.include:
        for inc in args.include:
            vnic_utils.include(inc)
        excludes = vnic_info['exclude']

    if excludes and not args.quiet:
        if __logger.isEnabledFor(logging.INFO):
            __logger.info(
                "Info: Addresses excluded from automatic configuration: %s" %
                ", ".join(excludes))

    if args.auto or args.create_vnic or args.add_private_ip:
        (ret, out) = vnic_utils.auto_config(quiet=args.quiet, show=args.show,
                                            sec_ip=args.sec_ip)
    elif args.detach_vnic and shape and shape.startswith("BM"):
        (ret, out) = vnic_utils.auto_config(quiet=args.quiet, show=args.show,
                                            sec_ip=args.sec_ip)
    elif args.deconfigure:
        (ret, out) = vnic_utils.auto_deconfig(quiet=args.quiet, show=args.show,
                                              sec_ip=args.sec_ip)

    if ret:
        __logger.error("Failed to execute the VNIC configuration script.")
    if out:
        __logger.debug(str(out))

    if not args.quiet or args.show:
        do_show_network_config(vnic_utils)

    return 0


if __name__ == "__main__":
    sys.exit(main())<|MERGE_RESOLUTION|>--- conflicted
+++ resolved
@@ -173,19 +173,13 @@
         print "     MAC address: %s" % vnic.get_mac_address()
         print "     Public IP address: %s" % vnic.get_public_ip()
         print "     Private IP address: %s" % vnic.get_private_ip()
-<<<<<<< HEAD
+       
         _subn = vnic.get_subnet()
         if _subn is not None:
             print "     Subnet: %s (%s)" % (_subn.get_display_name(),
-                                            _subn.get_cidr_block())
-=======
-        if vnic.get_subnet() is not None:
-            print "     Subnet: %s (%s)" % (vnic.get_subnet().get_display_name(),
-                                            vnic.get_subnet().get_cidr_block())
         else:
             print "     Subnet: Not found"
 
->>>>>>> a622a351
         privips = vnic.all_private_ips()
         if len(privips) > 0:
             print "     Private IP addresses:"
