#!/bin/sh

# Copyright (c) 2017, 2019 Oracle and/or its affiliates. All rights reserved.
# Licensed under the Universal Permissive License v 1.0 as shown at
# http://oss.oracle.com/licenses/upl.


# This utility assists with configuring iscsi storage on Oracle Cloud
# Infrastructure instances.  See the manual page for more information.

_PY=/usr/bin/python
_PY2=/usr/bin/python2
_PY3=/usr/bin/python3

# priority given to python3 
if [ -x ${_PY3} ]
then
	_PY=${_PY3}
else
	if [ -x ${_PY2} ]
	then
		_PY=${_PY2}
	fi
fi

<<<<<<< HEAD
# find where actual script is.
s_dir=`${_PY} -c 'import os.path ; import oci_utils.impl ; print (os.path.dirname(oci_utils.impl.__file__))'`
exec ${_PY}  ${s_dir}/oci-iscsi-config-main.py $@
=======
_logger = logging.getLogger("oci-utils.oci-iscsi-config")

def parse_args():
    """
    Parse the command line arguments and return an object representing the
    command line (as returned by argparse's parse_args()).

    Returns
    -------
        The commandline argparse namespace.
    """
    parser = argparse.ArgumentParser(description='Utility for listing or '
                                                 'configuring iSCSI devices '
                                                 'on an OCI '
                                                 'instance.', add_help=False)
    parser.add_argument('-i', '--interactive', action='store_true',
                        help='Run in interactive mode')
    parser.add_argument('-s', '--show', action='store_true',
                        help='Display the current iSCSI configuration')
    parser.add_argument('-C', '--compartment', metavar='COMP',
                        action='append', dest='compartments',
                        help='Display iSCSI devices in the given comparment(s)'
                             ' or all compartments if COMP is "all".  '
                             'Requires the '
                             'OCI Python SDK')
    parser.add_argument('-A', '--all', action='store_true',
                        help='Display all iSCSI devices. By default only '
                             'devices that are not attached to an instance are '
                             'listed.  Requires the OCI Python SDK.')
    parser.add_argument('-d', '--detach', metavar='TARGET', dest='detach_iqns',
                        action='append', type=str,
                        help='Detach the iSCSI device with the specified IQN')
    parser.add_argument('-a', '--attach', metavar='TARGET', dest='attach_iqns',
                        action='append', type=str,
                        help='Attach the iSCSI device with the specified IQN '
                             'or volume OCID')
    parser.add_argument('-c', '--create-volume', metavar='SIZE', action='store',
                        type=int,
                        help='Create a new volume and attach it to this '
                             'instance. SIZE is in gigabytes.  Use '
                             '--volume-name to specify a name for the volume.')
    parser.add_argument('--volume-name', metavar='NAME', action='store',
                        type=str, help='When used with --create-volume, '
                                       'set the name of the new volume to NAME')
    # parser.add_argument('--use-chap', action='store_true',
    #                     help='Use CHAP authentication when attaching an '
    #                     'OCI volume to this instance.')
    parser.add_argument('--username', metavar='USER', action='store',
                        type=str,
                        help='Use USER as the user name when attaching a '
                             'device that requires CHAP authentication')
    parser.add_argument('--password', metavar='PASSWD', action='store',
                        type=str,
                        help='Use PASSWD as the password when attaching a '
                             'device that requires CHAP authentication')
    parser.add_argument('--destroy-volume', metavar='OCID', action='store',
                        type=str, help='Destroy the volume with the given '
                                       'OCID.  WARNING: this is irreversible.')
    parser.add_argument('--debug', action='store_true',
                        help=argparse.SUPPRESS)
    parser.add_argument('--help', action='help',
                        help='Display this help')

    args = parser.parse_args()
    return args


def ask_yes_no(question):
    """
    Ask the user a question and enforce a yes/no answer.

    Parameters
    ----------
    question : str
        The question.

    Returns
    -------
        bool
            True for yes, False for no.
    """
    while True:
        print question
        ans = raw_input().lower()
        if ans in ['y', 'yes']:
            return True
        if ans in ['n', 'no']:
            return False
        print "Invalid answer, please answer with yes or no"


def get_instance_ocid():
    """
    Gets the instance OCID; fetch in the instance InstanceMetadata the
    ID of the current instance

    Returns
    -------
        str
            The instance id or '<instance OCID>' if not found.
    """
    md = InstanceMetadata().filter('instance')
    if 'instance' in md and 'id' in md['instance']:
        return md['instance']['id']
    else:
        # TODO : What the purpose of this ?
        #        How user supposed to handle this ?
        return '<instance OCID>'


# TODO : how defval can be optional ?
#        what the purpose of default value ?
def nvl(value, defval="Unknown"):
    """
    Provide a default value for empty/NULL/None.

    Parameters
    ----------
    value: obj
        The value to verify.
    defval: obj
        The value to return if the provide value is None or empty.

    Returns
    -------
        defval if value is None or empty, otherwise return value

    """
    if value is None:
        return defval
    if not value:
        return defval
    return value


def ocid_refresh(wait=False, debug=False):
    """
    Refresh OCID cached information; it runs
    /usr/libexec/ocid command line with --refresh option

    Parameters
    ----------
    wait: bool
       Flag, wait until completion if set.
    debug: bool
       Flag, write the result to standard error if set.

    Returns
    -------
        bool
            True on success, False otherwise.
    """
    if debug:
        debug_opt = ['--debug']
        wait = True
    else:
        debug_opt = []

    # TODO : what happen with (wait=True and debug=False) ?

    try:
        if wait:
            output = subprocess.check_output(['/usr/libexec/ocid',
                                              '--no-daemon',
                                              '--refresh',
                                              'iscsi'] + debug_opt,
                                             stderr=subprocess.STDOUT)
        else:
            output = subprocess.check_output(['/usr/libexec/ocid',
                                              '--refresh',
                                              'iscsi'] + debug_opt,
                                             stderr=subprocess.STDOUT)
        _logger.debug(str(output))
        return True
    except subprocess.CalledProcessError:
        return False


def display_current_devices(oci_sess, session, disks):
    """
    Display the attched iSCSI devices.

    Parameters
    ----------
    oci_sess: OCISession
        An OCI session
    session: dict
        An iscsiadm session (as returned by oci_utils.iscsiadm.session())
    disks: dict
        List of disk to be displayed. Information about disks in the system,
        as returned by lsblk.list()

    Returns
    -------
       No return value.
    """
    print "Currently attached iSCSI devices:"
    oci_vols = []
    if oci_sess is not None and oci_sdk_error is None:
        oci_vols = oci_sess.this_instance().all_volumes()

    if session:
        for iqn in session.keys():
            oci_vol = None
            for vol in oci_vols:
                if vol.get_iqn() == iqn:
                    oci_vol = vol
                    break

            print
            print "Target %s" % iqn
            if oci_vol is not None:
                print "         Volume name:    %s" \
                      % oci_vol.get_display_name()
                print "         Volume OCID:    %s" \
                      % oci_vol.get_ocid()

            print "   Persistent portal:    %s:%s" % \
                  (session[iqn]['persistent_portal_ip'],
                   session[iqn]['persistent_portal_port'])
            print "      Current portal:    %s:%s" % \
                  (session[iqn]['current_portal_ip'],
                   session[iqn]['current_portal_port'])
            if 'session_state' in session[iqn]:
                print "               State:    %s" % \
                      session[iqn]['session_state']
            if 'device' not in session[iqn]:
                print
                continue
            device = session[iqn]['device']
            print "     Attached device:    %s" % device
            if device in disks:
                print "                Size:    %s" % disks[device]['size']
                if 'partitions' not in disks[device]:
                    print "    File system type:    %s" % \
                          nvl(disks[device]['fstype'])
                    print "          Mountpoint:    %s" % \
                          nvl(disks[device]['mountpoint'], "Not mounted")
                else:
                    print "          Partitions:    " \
                          "Device  %6s  %10s   Mountpoint" % \
                          ("Size", "Filesystem")
                    partitions = disks[device]['partitions']
                    plist = partitions.keys()
                    plist.sort()
                    for part in plist:
                        print "                         %s  %8s  %10s   %s" % \
                              (part, partitions[part]['size'],
                               nvl(partitions[part]['fstype'], "Unknown fs"),
                               nvl(partitions[part]['mountpoint'],
                                   "Not mounted"))
    else:
        print "Error: Local iSCSI info not available. "
        print "List info from Cloud instead(No boot volume)."
        print ""
        for oci_vol in oci_vols:
            print "Target %s" % oci_vol.get_iqn()
            print "         Volume name:    %s" % oci_vol.get_display_name()
            print "         Volume OCID:    %s" % oci_vol.get_ocid()
            print "         Volume size:    %s" % \
                  oci_vol.get_size(format=oci_vol.HUMAN)

    print


# TODO : developer of this method should add documentation
def display_attach_failed_device(iqn, targets, attach_failed):
    """
    Display the devices which could not attached automatically.

    Parameters
    ----------
    iqn: str
        The iSCSI qualified name.
    targets: dict
        The targets.
    attach_failed: dict
        The devices for which attachment failed.

    Returns
    -------
        No return value.
    """
    print
    print "Target %s" % iqn
    for ipaddr in targets.keys():
        if iqn in targets[ipaddr]:
            print "              Portal:    %s:%s" % (ipaddr, 3260)
            print "               State:    %s" % \
                  iscsiadm.error_message_from_code(attach_failed[iqn])


# TODO : developer of this method should add documentation
def display_detached_device(iqn, targets):
    """
    Display the detached devices.

    Parameters
    ----------
    iqn: str
        The iSCSI qualified name.
    targets: dict
        The targets.

    Returns
    -------
        No return value.
    """
    print
    print "Target %s" % iqn
    if targets:
        for ipaddr in targets.keys():
            if iqn in targets[ipaddr]:
                print "              Portal:    %s:%s" % (ipaddr, 3260)
    else:
        print "              Portal:    unknown (need ocid to determine)"

    print "               State:    Detached"


def do_attach(oci_sess, iqn, targets, user=None, passwd=None):
    """
    Attach an iSCSI device.

    Parameters
    ----------
    oci_sess: OCISession
        The OCISession.
    iqn: str
        The iSCSI qualified name.
    targets: dict
        The targets,
    user: str
        The iscsiadm username.
    passwd: str
        The iscsiadm user password.

    Returns
    -------
        int
            The iscsiadm attach return value on successful start, 99 otherwise.
    """
    if oci_sess is not None:
        oci_vols = oci_sess.find_volumes(iqn=iqn)
        if len(oci_vols) == 1:
            user = oci_vols[0].get_user()
            passwd = oci_vols[0].get_password()
    portal_ip = None
    if targets is None:
        print "ocid must be running to determine the portal IP address " \
              "for this device"
        return 99
    for ipaddr in targets.keys():
        if iqn in targets[ipaddr]:
            portal_ip = ipaddr
    if portal_ip is None:
        # this shouldn't really happen, but just in case
        print "Can't find portal IP address"
        return 99
    retval = iscsiadm.attach(portal_ip, 3260, iqn,
                             user, passwd,
                             auto_startup=True)
    print "Result: %s" \
          % iscsiadm.error_message_from_code(retval)
    return retval


def do_destroy_volume(sess, ocid, interactive=False):
    """
    Destroy the volume with the given ocid.
    The volume must be detached.  This is just an added measure to
    prevent accidentally destroying the wrong volume.

    Add root privilege requirement to be the same as create's requirement.

    Parameters
    ----------
    sess: OCISession
        The iscsiadm session.
    ocid: str
        The OCID.
    interactive: bool
        Flag forces confirmation if set.

    Returns
    -------
    int
        0 on success, 1 on failure
        possible failure:
                * user's not root
                * OCI SDK is not installed
                * Volume with given OCID cannot be found
                * Volume with given OCID is currently attached
                * volume destruction failed
    """

    if not USE_OCI_SDK or sess is None:
        _logger.error("Need OCI Service to destroy volume.\n"
                         "Make sure to install and configure "
                         "OCI Python SDK (python-oci-sdk)\n")
        if oci_sdk_error is not None:
            _logger.error("OCI SDK error: %s\n" % oci_sdk_error)
        return 1

    vol = None
    try:
        vol = sess.get_volume(ocid)
    except Exception:
        _logger.error("Failed to retrieve Volume details: %s\n" % vol)
        return 1

    if vol is None:
        _logger.error("Volume not found: %s\n" % ocid)
        return 1

    if vol.is_attached():
        _logger.error("Volume is attached: %s\n" % ocid)
        _logger.error("You must detach this volume first.\n")
        return 1

    if interactive:
        cont = ask_yes_no("WARNING: the volume will be destroyed.  This "
                          "is irreversible.  Continue?")
        if not cont:
            return 1

    try:
        vol.destroy()
    except Exception as e:
        _logger.error("Failed to destroy volume: %s" % e)
        return 1

    return 0


def api_display_available_devices(sess, args):
    """
    Display the available devices.

    Parameters
    ----------
    sess: OCISession
        The OCISession instance.
    args: namespace
        The commandline argparse namespace.

    Returns
    -------
        No return value.
    """
    if sess is None or not USE_OCI_SDK:
        _logger.error("Need OCI services to display available devices.\n")
        if oci_sdk_error is not None:
            _logger.error("OCI SDK error: %s\n" % oci_sdk_error)
        return

    vols = []
    if args.compartments:
        for cspec in args.compartments:
            if cspec == 'all':
                vols = sess.all_volumes()
                break
            if cspec.startswith('ocid1.compartment.oc1..'):
                # compartment specified with its ocid
                comp = sess.get_compartment(ocid=cspec)
                if comp is None:
                    _logger.error("OCI SDK Error:Compartment "
                                     "not found: %s\n" % cspec)
                else:
                    cvols = comp.all_volumes()
                    vols += cvols
            else:
                # compartment specified with display name regexp
                comps = sess.find_compartments(display_name=cspec)
                if len(comps) == 0:
                    _logger.error("OCI SDK Error:No compartments "
                                     "matching '%s' found\n" % cspec)
                else:
                    for comp in comps:
                        cvols = comp.all_volumes()
                        vols += cvols
    else:
        # -C/--compartment option wasn't used, default to the instance's own
        # compartment
        comp = sess.this_compartment()
        avail_domain = sess.this_availability_domain()
        if comp is not None:
            vols = comp.all_volumes(availability_domain=avail_domain)
        else:
            _logger.error("OCI SDK Error:Compartment for "
                             "this instance not found\n")

    if len(vols) == 0:
        print "No additional storage volumes found."
        return

    print "Other available storage volumes:"
    print

    for vol in vols:
        if vol.is_attached() and not args.all:
            continue
        print "Volume %s" % vol.get_display_name()
        print "   OCID:        %s" % vol.get_ocid()
        if vol.is_attached():
            if vol.get_instance().get_ocid() \
                    == sess.this_instance().get_ocid():
                instance = "this instance"
            else:
                instance = "instance %s (%s)" % \
                           (vol.get_instance().get_display_name(),
                            vol.get_instance().get_public_ip())
            print "   attached to: %s" % instance
        else:
            print "   attached to: (not attached)"
        print "   size:        %s" % \
              vol.get_size(format_str=OCI_VOLUME_SIZE_FMT.HUMAN.name)
        print


def do_attach_ocid(sess, ocid):
    """
    Make API calls to attach a volume with the given OCID to this instance.

    Parameters
    ----------
    sess : OCISession
        An OCISession instance
    ocid : str
        The volume OCID
    Returns
    -------
        bool
            True on success, False otherwise.
    """
    global _user_euid

    if not USE_OCI_SDK or sess is None:
        _logger.error("Need OCI Service to create volume.\n"
                         "Make sure to install and configure "
                         "OCI Python SDK (python-oci-sdk)\n")
        if oci_sdk_error is not None:
            _logger.error("OCI SDK error: %s\n" % oci_sdk_error)
        return False

    vol = sess.get_volume(ocid)
    if vol is None:
        _logger.error("Volume %s not found.\n" % ocid)
        return False

    if vol.is_attached():
        if vol.get_instance().get_ocid() == sess.this_instance().get_ocid():
            # attached to this instance already
            print "Volume %s already attached to this instance." % \
                  ocid
            return True
        else:
            _logger.error("Volume %s\nis currently attached to "
                             "instance %s (%s)\n"
                             % (ocid, vol.get_instance().get_display_name(),
                                vol.get_instance().get_public_ip()))
            return False
    print "Attaching OCI Volume to this instance."
    vol = vol.attach_to(instance_id=sess.this_instance().get_ocid(), wait=True)

    if _user_euid != 0:
        if vol.get_user() is not None:
            # requires CHAP auth user/password
            _logger.error("Run oci-iscsi-config with root privileges "
                             "to attach this device.\n")
            return False
        else:
            # ocid will attach it automatically
            return True

    # attach using iscsiadm commands
    print "Attaching iSCSI device"
    retval = iscsiadm.attach(ipaddr=vol.get_portal_ip(),
                             port=vol.get_portal_port(),
                             iqn=vol.get_iqn(),
                             username=vol.get_user(),
                             password=vol.get_password(),
                             auto_startup=True)
    print "Result: %s" \
          % iscsiadm.error_message_from_code(retval)
    if retval == 0:
        return True

    return False


def api_detach(sess, iqn):
    """
    Detach the given volume from the instance using OCI API calls.

    Parameters
    ----------
    sess: OCISession
        The OCISEssion instance..
    iqn: str
        The iSCSI qualified name.

    Returns
    -------
       bool
            True on success, False otherwise.
    """
    if sess is None:
        _logger.error("Need OCI Service to detach volume.\n"
                         "Make sure to install and configure "
                         "OCI Python SDK (python-oci-sdk)\n")
        return False

    for v in sess.this_instance().all_volumes():
        if v.get_iqn() == iqn:
            try:
                print "Detaching volume"
                v.detach()
                return True
            except OCISDKError as e:
                _logger.error("Failed to disconnect volume %s from this "
                                 "instance: %s\n" % (iqn, e))
                return False
    _logger.error("Volume not found...\n")
    return False


def do_umount(mountpoint, warn=True):
    """
    Unmount the given mountpoint.

    Parameters
    ----------
    mountpoint: str
        The mountpoint.
    warn: bool
        # --GT-- not used yet, left in to avoid breakinf function call.

    Returns
    -------
        bool
            True on success, False otherwise.
    """
    try:
        print "Unmounting %s" % mountpoint
        subprocess.check_output(['/usr/bin/umount',
                                 mountpoint], stderr=subprocess.STDOUT)
        return True
    except subprocess.CalledProcessError as e:
        _logger.error("Failed to unmount %s: %s\n" % (mountpoint, e.output))
        return False


def unmount_device(session, iqn, disks):
    """
    Unmount the partitions of the device with the specified iqn, if they are
    mounted.

    Parameters
    ----------
    session: OCISession
        The OCISession session instance.
    iqn: str
        The iSCSI qualified name.
    disks: dict
        List of block devices.

    Returns
    -------
        bool
            True for success or the device is not mounted.
            False if the device is mount and unmounting failed.
    """
    retval = True
    # find mountpoints
    if iqn not in session or 'device' not in session[iqn]:
        # the device is detaching already
        return True
    device = session[iqn]['device']
    if device not in disks:
        return True
    if 'partitions' not in disks[device]:
        if disks[device]['mountpoint'] != '':
            # volume has not partitions and is currently mounted
            if not do_umount(disks[device]['mountpoint'], warn=retval):
                retval = False
    else:
        partitions = disks[device]['partitions']
        for part in partitions.keys():
            if partitions[part]['mountpoint'] != '':
                # the partition is mounted
                if not do_umount(partitions[part]['mountpoint'], warn=retval):
                    retval = False
    return retval


def do_create_volume(sess, size, display_name, use_chap=False):
    """
    Create a new OCI volume and attach it to this instance.

    Parameters
    ----------
    sess: OCISession
        The OCISession instance.
    size: int
        The volume size in GB.
    display_name: str
        The volume display name.
    use_chap: bool
        Flag, use chap secret when set.
        # --GT-- not used yet, left in to avoid breaking function call.

    Returns
    -------
        bool
            True on success, False otherwise.
    """
    if not USE_OCI_SDK or sess is None:
        _logger.error("Need OCI Service to create volume.\n"
                         "Make sure to install and configure "
                         "OCI Python SDK (python-oci-sdk)\n")
        if oci_sdk_error is not None:
            _logger.error("OCI SDK error: %s\n" % oci_sdk_error)
        return False

    if size < 50:
        _logger.error("Volume size must be at least 50GBs\n")
        return False

    # FIXME: use_chap, but not used yet
    # vol = None
    # inst = None
    try:
        print "Creating a new %d GB volume" % size
        inst = sess.this_instance()
        if inst is None:
            _logger.error("OCI SDK error: couldn't get instance info. \n")
            return False

        vol = inst.create_volume(size=size,
                                 display_name=display_name)
    except Exception as e:
        _logger.error("Failed to create volume: %s\n" % e)
        return False

    print "Volume %s created" % vol.get_display_name()

    # attach using iscsiadm commands
    state = vol.get_attachment_state()
    if OCI_ATTACHMENT_STATE[state] in (
            OCI_ATTACHMENT_STATE.ATTACHED, OCI_ATTACHMENT_STATE.ATTACHING):
        print "Volume %s is %s" % (vol.get_display_name(), state)
        return True

    print "Attaching iSCSI device"
    retval = iscsiadm.attach(ipaddr=vol.get_portal_ip(),
                             port=vol.get_portal_port(),
                             iqn=vol.get_iqn(),
                             username=vol.get_user(),
                             password=vol.get_password(),
                             auto_startup=True)
    print "Result: %s" % iscsiadm.error_message_from_code(retval)
    if retval == 0:
        return True

    try:
        vol.destroy()
    except Exception as e:
        _logger.error("Failed to destroy volume: %s\n" % e)

    return False


def save_chap_secret(iqn, user, password):
    """
    Save the login information for the given iqn in the chap secrets file.

    Parameters
    ----------
    iqn: str
        The iSCSI qualified name.
    user: str
        The iscsiadm username.
    password: str
        The iscsiadm password.

    Returns
    -------
        No return value.
    """
    _, chap_passwords = \
        load_cache(oci_utils.__chap_password_file)
    if chap_passwords is None:
        chap_passwords = {}
    chap_passwords[iqn] = (user, password)
    write_cache(cache_content=chap_passwords,
                cache_fname=oci_utils.__chap_password_file,
                mode=0o600)


def get_chap_secret(iqn):
    """
    Look for a saved (user,password) pair for iqn in the chap secrets file.

    Parameters
    ----------
    iqn: str
        The iSCSI qualified name.

    Returns
    -------
        tuple
            The (timestamp, password) on success, (None,None) otherwise.

    """
    timestamp, chap_passwords = \
        load_cache(oci_utils.__chap_password_file)
    if chap_passwords is None:
        return None, None
    if iqn in chap_passwords:
        return chap_passwords[iqn]
    return None, None


def main():
    """
    Main.

    Returns
    -------
        int
            Return value of the operation, if any.
            0 otherwise.
    """
    global USE_OCI_SDK
    global oci_sdk_error
    global _user_euid
    oci_sdk_error = None
    oci_sess = None

    args = parse_args()

    _user_euid = os.geteuid()

    if oci_utils.oci_api.HAVE_OCI_SDK:
        try:
            oci_sess = oci_utils.oci_api.OCISession()
            USE_OCI_SDK = True
        except Exception as e:
            oci_sdk_error = str(e)
            USE_OCI_SDK = False
            if args.debug:
                raise

    if not os.path.isfile("/var/run/ocid.pid"):
        _logger.error("Warning:\n"
                      "For full functionality of this utility the ocid "
                      "service must be running\n"
                      "The administrator can start it using this command:\n"
                      "    sudo systemctl start ocid.service\n")

    max_volumes = OCIUtilsConfiguration.getint('iscsi', 'max_volumes')
    if max_volumes > oci_utils._MAX_VOLUMES_LIMIT:
        _logger.error(
            "Your configured max_volumes(%s) is over the limit(%s)\n"
            % (max_volumes, oci_utils._MAX_VOLUMES_LIMIT))
        max_volumes = oci_utils._MAX_VOLUMES_LIMIT

    ocid_cache = load_cache(iscsiadm.ISCSIADM_CACHE,
                            max_age=timedelta(minutes=2))[1]
    if ocid_cache is None and _user_euid == 0:
        # run ocid once, to update the cache
        ocid_refresh(wait=True, debug=args.debug)
        # now try to load again
        ocid_cache = load_cache(iscsiadm.ISCSIADM_CACHE,
                                max_age=timedelta(minutes=2))[1]
    if ocid_cache is None:
        targets, attach_failed = None, None
    else:
        targets, attach_failed = ocid_cache
    disks = lsblk.list()
    session = iscsiadm.session()
    detached = load_cache(__ignore_file)[1]
    if detached is None:
        detached = []

    if args.create_volume:
        if _user_euid != 0:
            _logger.error("You must run this program with root privileges "
                             "to create and attach iSCSI devices.\n")
            return 1
        if len(disks) > max_volumes:
            _logger.error(
                "This instance reached the max_volumes(%s)\n" % max_volumes)
            return 1

        # FIXME: use_chap
        retval = do_create_volume(oci_sess, size=args.create_volume,
                                  display_name=args.volume_name)
    elif args.destroy_volume:
        if _user_euid != 0:
            _logger.error("You must run this program with root privileges "
                             "to destroy a iSCSI volume.\n")
            return 1
        retval = do_destroy_volume(oci_sess, args.destroy_volume,
                                   args.interactive)
        if retval == 0:
            print "Volume %s is destroyed." % args.destroy_volume
        return retval

    elif args.detach_iqns:
        if _user_euid != 0:
            _logger.error("You must run this program with root privileges "
                             "to detach iSCSI devices.\n")
            return 1

        write_ignore_file = False
        retval = 0
        do_refresh = False
        for iqn in args.detach_iqns:
            if not iqn.startswith("iqn."):
                _logger.error("Invalid IQN %s\n" % iqn)
                retval = 1
                continue
            if iqn in detached:
                _logger.error("Target %s is already detached\n" % iqn)
                retval = 1
                continue
            if iqn not in session:
                _logger.error("Target %s not found\n" % iqn)
                retval = 1
                continue
            if 'boot:uefi' in iqn:
                _logger.error("IQN %s is the boot device, cannot "
                                 "detach.\n" % iqn)
                retval = 1
                continue
            if not unmount_device(session, iqn, disks):
                if args.interactive:
                    cont = ask_yes_no("Failed to unmount volume.  "
                                      "Continue detaching anyway?")
                    if not cont:
                        return 1
                else:
                    return 1

            api_detached = False

            if USE_OCI_SDK:
                api_detached = api_detach(oci_sess, iqn)

            if not iscsiadm.detach(session[iqn]['persistent_portal_ip'],
                                   session[iqn]['persistent_portal_port'],
                                   iqn):
                _logger.error("Failed to detach target %s\n" % iqn)
                retval = 1
            else:
                if not api_detached:
                    detached.append(iqn)
                    write_ignore_file = True
                    do_refresh = True
        if write_ignore_file:
            _logger.error("Updating ignore file: %s\n" % detached)
            write_cache(cache_content=detached,
                        cache_fname=__ignore_file)
        if do_refresh:
            ocid_refresh(debug=args.debug)
        return retval

    elif args.attach_iqns:
        if _user_euid != 0:
            _logger.error("You must run this program with root "
                             "privileges to attach iSCSI devices.\n")
            return 1

        if len(disks) > max_volumes:
            _logger.error(
                "This instance reached the max_volumes(%s)\n" % max_volumes)
            return 1

        retval = 0
        write_ignore_file = False
        do_refresh = False

        for iqn in args.attach_iqns:
            if iqn.startswith('ocid1.volume.oc'):
                # it's an OCID
                if not do_attach_ocid(oci_sess, iqn):
                    retval = 1
                continue
            elif not iqn.startswith("iqn."):
                _logger.error("Invalid IQN %s \n" % iqn)
                retval = 1
                continue

            if iqn in session:
                print "Target %s is already attached." % iqn
                continue
            if iqn not in detached and iqn not in attach_failed:
                _logger.error("Target %s not found\n" % iqn)
                retval = 1
                continue
            user = args.username
            passwd = args.password
            if user is None or passwd is None:
                (user, passwd) = get_chap_secret(iqn)
            if do_attach(oci_sess, iqn, targets,
                         user=user, passwd=passwd) != 0:
                _logger.error("Failed to attach target %s\n" % iqn)
                retval = 1
            else:
                do_refresh = True
                if iqn in detached:
                    detached.remove(iqn)
                if args.username is not None:
                    save_chap_secret(iqn, args.username, args.password)
                write_ignore_file = True
        if write_ignore_file:
            write_cache(cache_content=detached,
                        cache_fname=__ignore_file)
        if do_refresh:
            ocid_refresh(debug=args.debug)

        return retval

    if args.show:
        display_current_devices(oci_sess, session, disks)
        api_display_available_devices(oci_sess, args)

    if args.create_volume or args.destroy_volume:
        return retval

    if detached:
        print
        print "Detached devices:"

        do_refresh = False
        write_ignore_file = False
        for iqn in detached:
            display_detached_device(iqn, targets)
            if args.interactive:
                if _user_euid != 0:
                    print "You must run this program with root privileges " \
                          "to attach iSCSI devices.\n"
                    ans = False
                else:
                    ans = ask_yes_no("Would you like to attach this device?")
                if ans:
                    retval = do_attach(oci_sess, iqn, targets)
                    do_refresh = True
                    if retval == 24:
                        # authentication error
                        attach_failed[iqn] = 24
                    if iqn in detached:
                        detached.remove(iqn)
                        write_ignore_file = True
        if write_ignore_file:
            write_cache(cache_content=detached,
                        cache_fname=__ignore_file)
        if do_refresh:
            ocid_refresh(debug=args.debug)

    if attach_failed:
        print
        print "Devices that could not be attached automatically:"

        auth_errors = 0
        for iqn in attach_failed.keys():
            if attach_failed[iqn] == 24:
                auth_errors += 1

        for iqn in attach_failed.keys():
            display_attach_failed_device(iqn, targets, attach_failed)
            do_refresh = False
            if args.interactive:
                if attach_failed[iqn] != 24:
                    # not authentication error
                    ans = True
                    while ans:
                        if _user_euid != 0:
                            print "You must run this program with root  " \
                                  "privileges to attach iSCSI devices.\n"
                            ans = False
                        else:
                            ans = ask_yes_no("Would you like to retry "
                                             "attaching this device?")
                        if ans:
                            retval = do_attach(oci_sess, iqn, targets)
                            if retval == 0:
                                ans = False
                                do_refresh = True
                        else:
                            ans = False
                else:
                    # authentication error
                    if _user_euid != 0:
                        print "You must run this program with root " \
                              "privileges to configure iSCSI devices.\n"
                        ans = False
                    else:
                        ans = ask_yes_no("Would you like to configure this "
                                         "device?")
                    if ans:
                        retval = 1
                        if USE_OCI_SDK:
                            # try and get the user and password from the API
                            retval = do_attach(oci_sess, iqn, targets,
                                               None, None)
                        else:
                            (user, passwd) = get_chap_secret(iqn)
                            if user is not None:
                                retval = do_attach(oci_sess, iqn, targets,
                                                   user, passwd)
                        if retval == 0:
                            print "Device configured automatically."
                            do_refresh = True
                        else:
                            myocid = get_instance_ocid()
                            while ans:
                                print "To find the CHAP username and " \
                                      "password for this device, go to"
                                print "https://console.us-phoenix-1." \
                                      "oraclecloud.com/#/a/compute/instances" \
                                      "/%s/disks?jt=listing" % \
                                      myocid
                                print "Select the Block Volume, then click " \
                                      "the \"iSCSI Commands & Information\" " \
                                      "button."
                                print "CHAP username:"
                                user = raw_input()
                                print "CHAP password:"
                                passwd = raw_input()
                                print "Attaching iSCSI device..."
                                retval = do_attach(oci_sess, iqn, targets,
                                                   user, passwd)
                                if retval != 0:
                                    ans = ask_yes_no("Would you like to try "
                                                     "again?")
                                else:
                                    ans = False
                                    do_refresh = True
        if do_refresh:
            ocid_refresh(debug=args.debug)
        if not args.interactive and auth_errors:
            print
            print "Use the -i or --interactive mode to configure " \
                  "devices that require authentication information"

    if not args.show and not attach_failed and not detached:
        print "All known devices are attached."
        print "Use the -s or --show option for details."

    return 0


USE_OCI_SDK = False

if __name__ == "__main__":
    sys.exit(main())
>>>>>>> 59321a18
<|MERGE_RESOLUTION|>--- conflicted
+++ resolved
@@ -23,1168 +23,7 @@
 	fi
 fi
 
-<<<<<<< HEAD
+
 # find where actual script is.
 s_dir=`${_PY} -c 'import os.path ; import oci_utils.impl ; print (os.path.dirname(oci_utils.impl.__file__))'`
 exec ${_PY}  ${s_dir}/oci-iscsi-config-main.py $@
-=======
-_logger = logging.getLogger("oci-utils.oci-iscsi-config")
-
-def parse_args():
-    """
-    Parse the command line arguments and return an object representing the
-    command line (as returned by argparse's parse_args()).
-
-    Returns
-    -------
-        The commandline argparse namespace.
-    """
-    parser = argparse.ArgumentParser(description='Utility for listing or '
-                                                 'configuring iSCSI devices '
-                                                 'on an OCI '
-                                                 'instance.', add_help=False)
-    parser.add_argument('-i', '--interactive', action='store_true',
-                        help='Run in interactive mode')
-    parser.add_argument('-s', '--show', action='store_true',
-                        help='Display the current iSCSI configuration')
-    parser.add_argument('-C', '--compartment', metavar='COMP',
-                        action='append', dest='compartments',
-                        help='Display iSCSI devices in the given comparment(s)'
-                             ' or all compartments if COMP is "all".  '
-                             'Requires the '
-                             'OCI Python SDK')
-    parser.add_argument('-A', '--all', action='store_true',
-                        help='Display all iSCSI devices. By default only '
-                             'devices that are not attached to an instance are '
-                             'listed.  Requires the OCI Python SDK.')
-    parser.add_argument('-d', '--detach', metavar='TARGET', dest='detach_iqns',
-                        action='append', type=str,
-                        help='Detach the iSCSI device with the specified IQN')
-    parser.add_argument('-a', '--attach', metavar='TARGET', dest='attach_iqns',
-                        action='append', type=str,
-                        help='Attach the iSCSI device with the specified IQN '
-                             'or volume OCID')
-    parser.add_argument('-c', '--create-volume', metavar='SIZE', action='store',
-                        type=int,
-                        help='Create a new volume and attach it to this '
-                             'instance. SIZE is in gigabytes.  Use '
-                             '--volume-name to specify a name for the volume.')
-    parser.add_argument('--volume-name', metavar='NAME', action='store',
-                        type=str, help='When used with --create-volume, '
-                                       'set the name of the new volume to NAME')
-    # parser.add_argument('--use-chap', action='store_true',
-    #                     help='Use CHAP authentication when attaching an '
-    #                     'OCI volume to this instance.')
-    parser.add_argument('--username', metavar='USER', action='store',
-                        type=str,
-                        help='Use USER as the user name when attaching a '
-                             'device that requires CHAP authentication')
-    parser.add_argument('--password', metavar='PASSWD', action='store',
-                        type=str,
-                        help='Use PASSWD as the password when attaching a '
-                             'device that requires CHAP authentication')
-    parser.add_argument('--destroy-volume', metavar='OCID', action='store',
-                        type=str, help='Destroy the volume with the given '
-                                       'OCID.  WARNING: this is irreversible.')
-    parser.add_argument('--debug', action='store_true',
-                        help=argparse.SUPPRESS)
-    parser.add_argument('--help', action='help',
-                        help='Display this help')
-
-    args = parser.parse_args()
-    return args
-
-
-def ask_yes_no(question):
-    """
-    Ask the user a question and enforce a yes/no answer.
-
-    Parameters
-    ----------
-    question : str
-        The question.
-
-    Returns
-    -------
-        bool
-            True for yes, False for no.
-    """
-    while True:
-        print question
-        ans = raw_input().lower()
-        if ans in ['y', 'yes']:
-            return True
-        if ans in ['n', 'no']:
-            return False
-        print "Invalid answer, please answer with yes or no"
-
-
-def get_instance_ocid():
-    """
-    Gets the instance OCID; fetch in the instance InstanceMetadata the
-    ID of the current instance
-
-    Returns
-    -------
-        str
-            The instance id or '<instance OCID>' if not found.
-    """
-    md = InstanceMetadata().filter('instance')
-    if 'instance' in md and 'id' in md['instance']:
-        return md['instance']['id']
-    else:
-        # TODO : What the purpose of this ?
-        #        How user supposed to handle this ?
-        return '<instance OCID>'
-
-
-# TODO : how defval can be optional ?
-#        what the purpose of default value ?
-def nvl(value, defval="Unknown"):
-    """
-    Provide a default value for empty/NULL/None.
-
-    Parameters
-    ----------
-    value: obj
-        The value to verify.
-    defval: obj
-        The value to return if the provide value is None or empty.
-
-    Returns
-    -------
-        defval if value is None or empty, otherwise return value
-
-    """
-    if value is None:
-        return defval
-    if not value:
-        return defval
-    return value
-
-
-def ocid_refresh(wait=False, debug=False):
-    """
-    Refresh OCID cached information; it runs
-    /usr/libexec/ocid command line with --refresh option
-
-    Parameters
-    ----------
-    wait: bool
-       Flag, wait until completion if set.
-    debug: bool
-       Flag, write the result to standard error if set.
-
-    Returns
-    -------
-        bool
-            True on success, False otherwise.
-    """
-    if debug:
-        debug_opt = ['--debug']
-        wait = True
-    else:
-        debug_opt = []
-
-    # TODO : what happen with (wait=True and debug=False) ?
-
-    try:
-        if wait:
-            output = subprocess.check_output(['/usr/libexec/ocid',
-                                              '--no-daemon',
-                                              '--refresh',
-                                              'iscsi'] + debug_opt,
-                                             stderr=subprocess.STDOUT)
-        else:
-            output = subprocess.check_output(['/usr/libexec/ocid',
-                                              '--refresh',
-                                              'iscsi'] + debug_opt,
-                                             stderr=subprocess.STDOUT)
-        _logger.debug(str(output))
-        return True
-    except subprocess.CalledProcessError:
-        return False
-
-
-def display_current_devices(oci_sess, session, disks):
-    """
-    Display the attched iSCSI devices.
-
-    Parameters
-    ----------
-    oci_sess: OCISession
-        An OCI session
-    session: dict
-        An iscsiadm session (as returned by oci_utils.iscsiadm.session())
-    disks: dict
-        List of disk to be displayed. Information about disks in the system,
-        as returned by lsblk.list()
-
-    Returns
-    -------
-       No return value.
-    """
-    print "Currently attached iSCSI devices:"
-    oci_vols = []
-    if oci_sess is not None and oci_sdk_error is None:
-        oci_vols = oci_sess.this_instance().all_volumes()
-
-    if session:
-        for iqn in session.keys():
-            oci_vol = None
-            for vol in oci_vols:
-                if vol.get_iqn() == iqn:
-                    oci_vol = vol
-                    break
-
-            print
-            print "Target %s" % iqn
-            if oci_vol is not None:
-                print "         Volume name:    %s" \
-                      % oci_vol.get_display_name()
-                print "         Volume OCID:    %s" \
-                      % oci_vol.get_ocid()
-
-            print "   Persistent portal:    %s:%s" % \
-                  (session[iqn]['persistent_portal_ip'],
-                   session[iqn]['persistent_portal_port'])
-            print "      Current portal:    %s:%s" % \
-                  (session[iqn]['current_portal_ip'],
-                   session[iqn]['current_portal_port'])
-            if 'session_state' in session[iqn]:
-                print "               State:    %s" % \
-                      session[iqn]['session_state']
-            if 'device' not in session[iqn]:
-                print
-                continue
-            device = session[iqn]['device']
-            print "     Attached device:    %s" % device
-            if device in disks:
-                print "                Size:    %s" % disks[device]['size']
-                if 'partitions' not in disks[device]:
-                    print "    File system type:    %s" % \
-                          nvl(disks[device]['fstype'])
-                    print "          Mountpoint:    %s" % \
-                          nvl(disks[device]['mountpoint'], "Not mounted")
-                else:
-                    print "          Partitions:    " \
-                          "Device  %6s  %10s   Mountpoint" % \
-                          ("Size", "Filesystem")
-                    partitions = disks[device]['partitions']
-                    plist = partitions.keys()
-                    plist.sort()
-                    for part in plist:
-                        print "                         %s  %8s  %10s   %s" % \
-                              (part, partitions[part]['size'],
-                               nvl(partitions[part]['fstype'], "Unknown fs"),
-                               nvl(partitions[part]['mountpoint'],
-                                   "Not mounted"))
-    else:
-        print "Error: Local iSCSI info not available. "
-        print "List info from Cloud instead(No boot volume)."
-        print ""
-        for oci_vol in oci_vols:
-            print "Target %s" % oci_vol.get_iqn()
-            print "         Volume name:    %s" % oci_vol.get_display_name()
-            print "         Volume OCID:    %s" % oci_vol.get_ocid()
-            print "         Volume size:    %s" % \
-                  oci_vol.get_size(format=oci_vol.HUMAN)
-
-    print
-
-
-# TODO : developer of this method should add documentation
-def display_attach_failed_device(iqn, targets, attach_failed):
-    """
-    Display the devices which could not attached automatically.
-
-    Parameters
-    ----------
-    iqn: str
-        The iSCSI qualified name.
-    targets: dict
-        The targets.
-    attach_failed: dict
-        The devices for which attachment failed.
-
-    Returns
-    -------
-        No return value.
-    """
-    print
-    print "Target %s" % iqn
-    for ipaddr in targets.keys():
-        if iqn in targets[ipaddr]:
-            print "              Portal:    %s:%s" % (ipaddr, 3260)
-            print "               State:    %s" % \
-                  iscsiadm.error_message_from_code(attach_failed[iqn])
-
-
-# TODO : developer of this method should add documentation
-def display_detached_device(iqn, targets):
-    """
-    Display the detached devices.
-
-    Parameters
-    ----------
-    iqn: str
-        The iSCSI qualified name.
-    targets: dict
-        The targets.
-
-    Returns
-    -------
-        No return value.
-    """
-    print
-    print "Target %s" % iqn
-    if targets:
-        for ipaddr in targets.keys():
-            if iqn in targets[ipaddr]:
-                print "              Portal:    %s:%s" % (ipaddr, 3260)
-    else:
-        print "              Portal:    unknown (need ocid to determine)"
-
-    print "               State:    Detached"
-
-
-def do_attach(oci_sess, iqn, targets, user=None, passwd=None):
-    """
-    Attach an iSCSI device.
-
-    Parameters
-    ----------
-    oci_sess: OCISession
-        The OCISession.
-    iqn: str
-        The iSCSI qualified name.
-    targets: dict
-        The targets,
-    user: str
-        The iscsiadm username.
-    passwd: str
-        The iscsiadm user password.
-
-    Returns
-    -------
-        int
-            The iscsiadm attach return value on successful start, 99 otherwise.
-    """
-    if oci_sess is not None:
-        oci_vols = oci_sess.find_volumes(iqn=iqn)
-        if len(oci_vols) == 1:
-            user = oci_vols[0].get_user()
-            passwd = oci_vols[0].get_password()
-    portal_ip = None
-    if targets is None:
-        print "ocid must be running to determine the portal IP address " \
-              "for this device"
-        return 99
-    for ipaddr in targets.keys():
-        if iqn in targets[ipaddr]:
-            portal_ip = ipaddr
-    if portal_ip is None:
-        # this shouldn't really happen, but just in case
-        print "Can't find portal IP address"
-        return 99
-    retval = iscsiadm.attach(portal_ip, 3260, iqn,
-                             user, passwd,
-                             auto_startup=True)
-    print "Result: %s" \
-          % iscsiadm.error_message_from_code(retval)
-    return retval
-
-
-def do_destroy_volume(sess, ocid, interactive=False):
-    """
-    Destroy the volume with the given ocid.
-    The volume must be detached.  This is just an added measure to
-    prevent accidentally destroying the wrong volume.
-
-    Add root privilege requirement to be the same as create's requirement.
-
-    Parameters
-    ----------
-    sess: OCISession
-        The iscsiadm session.
-    ocid: str
-        The OCID.
-    interactive: bool
-        Flag forces confirmation if set.
-
-    Returns
-    -------
-    int
-        0 on success, 1 on failure
-        possible failure:
-                * user's not root
-                * OCI SDK is not installed
-                * Volume with given OCID cannot be found
-                * Volume with given OCID is currently attached
-                * volume destruction failed
-    """
-
-    if not USE_OCI_SDK or sess is None:
-        _logger.error("Need OCI Service to destroy volume.\n"
-                         "Make sure to install and configure "
-                         "OCI Python SDK (python-oci-sdk)\n")
-        if oci_sdk_error is not None:
-            _logger.error("OCI SDK error: %s\n" % oci_sdk_error)
-        return 1
-
-    vol = None
-    try:
-        vol = sess.get_volume(ocid)
-    except Exception:
-        _logger.error("Failed to retrieve Volume details: %s\n" % vol)
-        return 1
-
-    if vol is None:
-        _logger.error("Volume not found: %s\n" % ocid)
-        return 1
-
-    if vol.is_attached():
-        _logger.error("Volume is attached: %s\n" % ocid)
-        _logger.error("You must detach this volume first.\n")
-        return 1
-
-    if interactive:
-        cont = ask_yes_no("WARNING: the volume will be destroyed.  This "
-                          "is irreversible.  Continue?")
-        if not cont:
-            return 1
-
-    try:
-        vol.destroy()
-    except Exception as e:
-        _logger.error("Failed to destroy volume: %s" % e)
-        return 1
-
-    return 0
-
-
-def api_display_available_devices(sess, args):
-    """
-    Display the available devices.
-
-    Parameters
-    ----------
-    sess: OCISession
-        The OCISession instance.
-    args: namespace
-        The commandline argparse namespace.
-
-    Returns
-    -------
-        No return value.
-    """
-    if sess is None or not USE_OCI_SDK:
-        _logger.error("Need OCI services to display available devices.\n")
-        if oci_sdk_error is not None:
-            _logger.error("OCI SDK error: %s\n" % oci_sdk_error)
-        return
-
-    vols = []
-    if args.compartments:
-        for cspec in args.compartments:
-            if cspec == 'all':
-                vols = sess.all_volumes()
-                break
-            if cspec.startswith('ocid1.compartment.oc1..'):
-                # compartment specified with its ocid
-                comp = sess.get_compartment(ocid=cspec)
-                if comp is None:
-                    _logger.error("OCI SDK Error:Compartment "
-                                     "not found: %s\n" % cspec)
-                else:
-                    cvols = comp.all_volumes()
-                    vols += cvols
-            else:
-                # compartment specified with display name regexp
-                comps = sess.find_compartments(display_name=cspec)
-                if len(comps) == 0:
-                    _logger.error("OCI SDK Error:No compartments "
-                                     "matching '%s' found\n" % cspec)
-                else:
-                    for comp in comps:
-                        cvols = comp.all_volumes()
-                        vols += cvols
-    else:
-        # -C/--compartment option wasn't used, default to the instance's own
-        # compartment
-        comp = sess.this_compartment()
-        avail_domain = sess.this_availability_domain()
-        if comp is not None:
-            vols = comp.all_volumes(availability_domain=avail_domain)
-        else:
-            _logger.error("OCI SDK Error:Compartment for "
-                             "this instance not found\n")
-
-    if len(vols) == 0:
-        print "No additional storage volumes found."
-        return
-
-    print "Other available storage volumes:"
-    print
-
-    for vol in vols:
-        if vol.is_attached() and not args.all:
-            continue
-        print "Volume %s" % vol.get_display_name()
-        print "   OCID:        %s" % vol.get_ocid()
-        if vol.is_attached():
-            if vol.get_instance().get_ocid() \
-                    == sess.this_instance().get_ocid():
-                instance = "this instance"
-            else:
-                instance = "instance %s (%s)" % \
-                           (vol.get_instance().get_display_name(),
-                            vol.get_instance().get_public_ip())
-            print "   attached to: %s" % instance
-        else:
-            print "   attached to: (not attached)"
-        print "   size:        %s" % \
-              vol.get_size(format_str=OCI_VOLUME_SIZE_FMT.HUMAN.name)
-        print
-
-
-def do_attach_ocid(sess, ocid):
-    """
-    Make API calls to attach a volume with the given OCID to this instance.
-
-    Parameters
-    ----------
-    sess : OCISession
-        An OCISession instance
-    ocid : str
-        The volume OCID
-    Returns
-    -------
-        bool
-            True on success, False otherwise.
-    """
-    global _user_euid
-
-    if not USE_OCI_SDK or sess is None:
-        _logger.error("Need OCI Service to create volume.\n"
-                         "Make sure to install and configure "
-                         "OCI Python SDK (python-oci-sdk)\n")
-        if oci_sdk_error is not None:
-            _logger.error("OCI SDK error: %s\n" % oci_sdk_error)
-        return False
-
-    vol = sess.get_volume(ocid)
-    if vol is None:
-        _logger.error("Volume %s not found.\n" % ocid)
-        return False
-
-    if vol.is_attached():
-        if vol.get_instance().get_ocid() == sess.this_instance().get_ocid():
-            # attached to this instance already
-            print "Volume %s already attached to this instance." % \
-                  ocid
-            return True
-        else:
-            _logger.error("Volume %s\nis currently attached to "
-                             "instance %s (%s)\n"
-                             % (ocid, vol.get_instance().get_display_name(),
-                                vol.get_instance().get_public_ip()))
-            return False
-    print "Attaching OCI Volume to this instance."
-    vol = vol.attach_to(instance_id=sess.this_instance().get_ocid(), wait=True)
-
-    if _user_euid != 0:
-        if vol.get_user() is not None:
-            # requires CHAP auth user/password
-            _logger.error("Run oci-iscsi-config with root privileges "
-                             "to attach this device.\n")
-            return False
-        else:
-            # ocid will attach it automatically
-            return True
-
-    # attach using iscsiadm commands
-    print "Attaching iSCSI device"
-    retval = iscsiadm.attach(ipaddr=vol.get_portal_ip(),
-                             port=vol.get_portal_port(),
-                             iqn=vol.get_iqn(),
-                             username=vol.get_user(),
-                             password=vol.get_password(),
-                             auto_startup=True)
-    print "Result: %s" \
-          % iscsiadm.error_message_from_code(retval)
-    if retval == 0:
-        return True
-
-    return False
-
-
-def api_detach(sess, iqn):
-    """
-    Detach the given volume from the instance using OCI API calls.
-
-    Parameters
-    ----------
-    sess: OCISession
-        The OCISEssion instance..
-    iqn: str
-        The iSCSI qualified name.
-
-    Returns
-    -------
-       bool
-            True on success, False otherwise.
-    """
-    if sess is None:
-        _logger.error("Need OCI Service to detach volume.\n"
-                         "Make sure to install and configure "
-                         "OCI Python SDK (python-oci-sdk)\n")
-        return False
-
-    for v in sess.this_instance().all_volumes():
-        if v.get_iqn() == iqn:
-            try:
-                print "Detaching volume"
-                v.detach()
-                return True
-            except OCISDKError as e:
-                _logger.error("Failed to disconnect volume %s from this "
-                                 "instance: %s\n" % (iqn, e))
-                return False
-    _logger.error("Volume not found...\n")
-    return False
-
-
-def do_umount(mountpoint, warn=True):
-    """
-    Unmount the given mountpoint.
-
-    Parameters
-    ----------
-    mountpoint: str
-        The mountpoint.
-    warn: bool
-        # --GT-- not used yet, left in to avoid breakinf function call.
-
-    Returns
-    -------
-        bool
-            True on success, False otherwise.
-    """
-    try:
-        print "Unmounting %s" % mountpoint
-        subprocess.check_output(['/usr/bin/umount',
-                                 mountpoint], stderr=subprocess.STDOUT)
-        return True
-    except subprocess.CalledProcessError as e:
-        _logger.error("Failed to unmount %s: %s\n" % (mountpoint, e.output))
-        return False
-
-
-def unmount_device(session, iqn, disks):
-    """
-    Unmount the partitions of the device with the specified iqn, if they are
-    mounted.
-
-    Parameters
-    ----------
-    session: OCISession
-        The OCISession session instance.
-    iqn: str
-        The iSCSI qualified name.
-    disks: dict
-        List of block devices.
-
-    Returns
-    -------
-        bool
-            True for success or the device is not mounted.
-            False if the device is mount and unmounting failed.
-    """
-    retval = True
-    # find mountpoints
-    if iqn not in session or 'device' not in session[iqn]:
-        # the device is detaching already
-        return True
-    device = session[iqn]['device']
-    if device not in disks:
-        return True
-    if 'partitions' not in disks[device]:
-        if disks[device]['mountpoint'] != '':
-            # volume has not partitions and is currently mounted
-            if not do_umount(disks[device]['mountpoint'], warn=retval):
-                retval = False
-    else:
-        partitions = disks[device]['partitions']
-        for part in partitions.keys():
-            if partitions[part]['mountpoint'] != '':
-                # the partition is mounted
-                if not do_umount(partitions[part]['mountpoint'], warn=retval):
-                    retval = False
-    return retval
-
-
-def do_create_volume(sess, size, display_name, use_chap=False):
-    """
-    Create a new OCI volume and attach it to this instance.
-
-    Parameters
-    ----------
-    sess: OCISession
-        The OCISession instance.
-    size: int
-        The volume size in GB.
-    display_name: str
-        The volume display name.
-    use_chap: bool
-        Flag, use chap secret when set.
-        # --GT-- not used yet, left in to avoid breaking function call.
-
-    Returns
-    -------
-        bool
-            True on success, False otherwise.
-    """
-    if not USE_OCI_SDK or sess is None:
-        _logger.error("Need OCI Service to create volume.\n"
-                         "Make sure to install and configure "
-                         "OCI Python SDK (python-oci-sdk)\n")
-        if oci_sdk_error is not None:
-            _logger.error("OCI SDK error: %s\n" % oci_sdk_error)
-        return False
-
-    if size < 50:
-        _logger.error("Volume size must be at least 50GBs\n")
-        return False
-
-    # FIXME: use_chap, but not used yet
-    # vol = None
-    # inst = None
-    try:
-        print "Creating a new %d GB volume" % size
-        inst = sess.this_instance()
-        if inst is None:
-            _logger.error("OCI SDK error: couldn't get instance info. \n")
-            return False
-
-        vol = inst.create_volume(size=size,
-                                 display_name=display_name)
-    except Exception as e:
-        _logger.error("Failed to create volume: %s\n" % e)
-        return False
-
-    print "Volume %s created" % vol.get_display_name()
-
-    # attach using iscsiadm commands
-    state = vol.get_attachment_state()
-    if OCI_ATTACHMENT_STATE[state] in (
-            OCI_ATTACHMENT_STATE.ATTACHED, OCI_ATTACHMENT_STATE.ATTACHING):
-        print "Volume %s is %s" % (vol.get_display_name(), state)
-        return True
-
-    print "Attaching iSCSI device"
-    retval = iscsiadm.attach(ipaddr=vol.get_portal_ip(),
-                             port=vol.get_portal_port(),
-                             iqn=vol.get_iqn(),
-                             username=vol.get_user(),
-                             password=vol.get_password(),
-                             auto_startup=True)
-    print "Result: %s" % iscsiadm.error_message_from_code(retval)
-    if retval == 0:
-        return True
-
-    try:
-        vol.destroy()
-    except Exception as e:
-        _logger.error("Failed to destroy volume: %s\n" % e)
-
-    return False
-
-
-def save_chap_secret(iqn, user, password):
-    """
-    Save the login information for the given iqn in the chap secrets file.
-
-    Parameters
-    ----------
-    iqn: str
-        The iSCSI qualified name.
-    user: str
-        The iscsiadm username.
-    password: str
-        The iscsiadm password.
-
-    Returns
-    -------
-        No return value.
-    """
-    _, chap_passwords = \
-        load_cache(oci_utils.__chap_password_file)
-    if chap_passwords is None:
-        chap_passwords = {}
-    chap_passwords[iqn] = (user, password)
-    write_cache(cache_content=chap_passwords,
-                cache_fname=oci_utils.__chap_password_file,
-                mode=0o600)
-
-
-def get_chap_secret(iqn):
-    """
-    Look for a saved (user,password) pair for iqn in the chap secrets file.
-
-    Parameters
-    ----------
-    iqn: str
-        The iSCSI qualified name.
-
-    Returns
-    -------
-        tuple
-            The (timestamp, password) on success, (None,None) otherwise.
-
-    """
-    timestamp, chap_passwords = \
-        load_cache(oci_utils.__chap_password_file)
-    if chap_passwords is None:
-        return None, None
-    if iqn in chap_passwords:
-        return chap_passwords[iqn]
-    return None, None
-
-
-def main():
-    """
-    Main.
-
-    Returns
-    -------
-        int
-            Return value of the operation, if any.
-            0 otherwise.
-    """
-    global USE_OCI_SDK
-    global oci_sdk_error
-    global _user_euid
-    oci_sdk_error = None
-    oci_sess = None
-
-    args = parse_args()
-
-    _user_euid = os.geteuid()
-
-    if oci_utils.oci_api.HAVE_OCI_SDK:
-        try:
-            oci_sess = oci_utils.oci_api.OCISession()
-            USE_OCI_SDK = True
-        except Exception as e:
-            oci_sdk_error = str(e)
-            USE_OCI_SDK = False
-            if args.debug:
-                raise
-
-    if not os.path.isfile("/var/run/ocid.pid"):
-        _logger.error("Warning:\n"
-                      "For full functionality of this utility the ocid "
-                      "service must be running\n"
-                      "The administrator can start it using this command:\n"
-                      "    sudo systemctl start ocid.service\n")
-
-    max_volumes = OCIUtilsConfiguration.getint('iscsi', 'max_volumes')
-    if max_volumes > oci_utils._MAX_VOLUMES_LIMIT:
-        _logger.error(
-            "Your configured max_volumes(%s) is over the limit(%s)\n"
-            % (max_volumes, oci_utils._MAX_VOLUMES_LIMIT))
-        max_volumes = oci_utils._MAX_VOLUMES_LIMIT
-
-    ocid_cache = load_cache(iscsiadm.ISCSIADM_CACHE,
-                            max_age=timedelta(minutes=2))[1]
-    if ocid_cache is None and _user_euid == 0:
-        # run ocid once, to update the cache
-        ocid_refresh(wait=True, debug=args.debug)
-        # now try to load again
-        ocid_cache = load_cache(iscsiadm.ISCSIADM_CACHE,
-                                max_age=timedelta(minutes=2))[1]
-    if ocid_cache is None:
-        targets, attach_failed = None, None
-    else:
-        targets, attach_failed = ocid_cache
-    disks = lsblk.list()
-    session = iscsiadm.session()
-    detached = load_cache(__ignore_file)[1]
-    if detached is None:
-        detached = []
-
-    if args.create_volume:
-        if _user_euid != 0:
-            _logger.error("You must run this program with root privileges "
-                             "to create and attach iSCSI devices.\n")
-            return 1
-        if len(disks) > max_volumes:
-            _logger.error(
-                "This instance reached the max_volumes(%s)\n" % max_volumes)
-            return 1
-
-        # FIXME: use_chap
-        retval = do_create_volume(oci_sess, size=args.create_volume,
-                                  display_name=args.volume_name)
-    elif args.destroy_volume:
-        if _user_euid != 0:
-            _logger.error("You must run this program with root privileges "
-                             "to destroy a iSCSI volume.\n")
-            return 1
-        retval = do_destroy_volume(oci_sess, args.destroy_volume,
-                                   args.interactive)
-        if retval == 0:
-            print "Volume %s is destroyed." % args.destroy_volume
-        return retval
-
-    elif args.detach_iqns:
-        if _user_euid != 0:
-            _logger.error("You must run this program with root privileges "
-                             "to detach iSCSI devices.\n")
-            return 1
-
-        write_ignore_file = False
-        retval = 0
-        do_refresh = False
-        for iqn in args.detach_iqns:
-            if not iqn.startswith("iqn."):
-                _logger.error("Invalid IQN %s\n" % iqn)
-                retval = 1
-                continue
-            if iqn in detached:
-                _logger.error("Target %s is already detached\n" % iqn)
-                retval = 1
-                continue
-            if iqn not in session:
-                _logger.error("Target %s not found\n" % iqn)
-                retval = 1
-                continue
-            if 'boot:uefi' in iqn:
-                _logger.error("IQN %s is the boot device, cannot "
-                                 "detach.\n" % iqn)
-                retval = 1
-                continue
-            if not unmount_device(session, iqn, disks):
-                if args.interactive:
-                    cont = ask_yes_no("Failed to unmount volume.  "
-                                      "Continue detaching anyway?")
-                    if not cont:
-                        return 1
-                else:
-                    return 1
-
-            api_detached = False
-
-            if USE_OCI_SDK:
-                api_detached = api_detach(oci_sess, iqn)
-
-            if not iscsiadm.detach(session[iqn]['persistent_portal_ip'],
-                                   session[iqn]['persistent_portal_port'],
-                                   iqn):
-                _logger.error("Failed to detach target %s\n" % iqn)
-                retval = 1
-            else:
-                if not api_detached:
-                    detached.append(iqn)
-                    write_ignore_file = True
-                    do_refresh = True
-        if write_ignore_file:
-            _logger.error("Updating ignore file: %s\n" % detached)
-            write_cache(cache_content=detached,
-                        cache_fname=__ignore_file)
-        if do_refresh:
-            ocid_refresh(debug=args.debug)
-        return retval
-
-    elif args.attach_iqns:
-        if _user_euid != 0:
-            _logger.error("You must run this program with root "
-                             "privileges to attach iSCSI devices.\n")
-            return 1
-
-        if len(disks) > max_volumes:
-            _logger.error(
-                "This instance reached the max_volumes(%s)\n" % max_volumes)
-            return 1
-
-        retval = 0
-        write_ignore_file = False
-        do_refresh = False
-
-        for iqn in args.attach_iqns:
-            if iqn.startswith('ocid1.volume.oc'):
-                # it's an OCID
-                if not do_attach_ocid(oci_sess, iqn):
-                    retval = 1
-                continue
-            elif not iqn.startswith("iqn."):
-                _logger.error("Invalid IQN %s \n" % iqn)
-                retval = 1
-                continue
-
-            if iqn in session:
-                print "Target %s is already attached." % iqn
-                continue
-            if iqn not in detached and iqn not in attach_failed:
-                _logger.error("Target %s not found\n" % iqn)
-                retval = 1
-                continue
-            user = args.username
-            passwd = args.password
-            if user is None or passwd is None:
-                (user, passwd) = get_chap_secret(iqn)
-            if do_attach(oci_sess, iqn, targets,
-                         user=user, passwd=passwd) != 0:
-                _logger.error("Failed to attach target %s\n" % iqn)
-                retval = 1
-            else:
-                do_refresh = True
-                if iqn in detached:
-                    detached.remove(iqn)
-                if args.username is not None:
-                    save_chap_secret(iqn, args.username, args.password)
-                write_ignore_file = True
-        if write_ignore_file:
-            write_cache(cache_content=detached,
-                        cache_fname=__ignore_file)
-        if do_refresh:
-            ocid_refresh(debug=args.debug)
-
-        return retval
-
-    if args.show:
-        display_current_devices(oci_sess, session, disks)
-        api_display_available_devices(oci_sess, args)
-
-    if args.create_volume or args.destroy_volume:
-        return retval
-
-    if detached:
-        print
-        print "Detached devices:"
-
-        do_refresh = False
-        write_ignore_file = False
-        for iqn in detached:
-            display_detached_device(iqn, targets)
-            if args.interactive:
-                if _user_euid != 0:
-                    print "You must run this program with root privileges " \
-                          "to attach iSCSI devices.\n"
-                    ans = False
-                else:
-                    ans = ask_yes_no("Would you like to attach this device?")
-                if ans:
-                    retval = do_attach(oci_sess, iqn, targets)
-                    do_refresh = True
-                    if retval == 24:
-                        # authentication error
-                        attach_failed[iqn] = 24
-                    if iqn in detached:
-                        detached.remove(iqn)
-                        write_ignore_file = True
-        if write_ignore_file:
-            write_cache(cache_content=detached,
-                        cache_fname=__ignore_file)
-        if do_refresh:
-            ocid_refresh(debug=args.debug)
-
-    if attach_failed:
-        print
-        print "Devices that could not be attached automatically:"
-
-        auth_errors = 0
-        for iqn in attach_failed.keys():
-            if attach_failed[iqn] == 24:
-                auth_errors += 1
-
-        for iqn in attach_failed.keys():
-            display_attach_failed_device(iqn, targets, attach_failed)
-            do_refresh = False
-            if args.interactive:
-                if attach_failed[iqn] != 24:
-                    # not authentication error
-                    ans = True
-                    while ans:
-                        if _user_euid != 0:
-                            print "You must run this program with root  " \
-                                  "privileges to attach iSCSI devices.\n"
-                            ans = False
-                        else:
-                            ans = ask_yes_no("Would you like to retry "
-                                             "attaching this device?")
-                        if ans:
-                            retval = do_attach(oci_sess, iqn, targets)
-                            if retval == 0:
-                                ans = False
-                                do_refresh = True
-                        else:
-                            ans = False
-                else:
-                    # authentication error
-                    if _user_euid != 0:
-                        print "You must run this program with root " \
-                              "privileges to configure iSCSI devices.\n"
-                        ans = False
-                    else:
-                        ans = ask_yes_no("Would you like to configure this "
-                                         "device?")
-                    if ans:
-                        retval = 1
-                        if USE_OCI_SDK:
-                            # try and get the user and password from the API
-                            retval = do_attach(oci_sess, iqn, targets,
-                                               None, None)
-                        else:
-                            (user, passwd) = get_chap_secret(iqn)
-                            if user is not None:
-                                retval = do_attach(oci_sess, iqn, targets,
-                                                   user, passwd)
-                        if retval == 0:
-                            print "Device configured automatically."
-                            do_refresh = True
-                        else:
-                            myocid = get_instance_ocid()
-                            while ans:
-                                print "To find the CHAP username and " \
-                                      "password for this device, go to"
-                                print "https://console.us-phoenix-1." \
-                                      "oraclecloud.com/#/a/compute/instances" \
-                                      "/%s/disks?jt=listing" % \
-                                      myocid
-                                print "Select the Block Volume, then click " \
-                                      "the \"iSCSI Commands & Information\" " \
-                                      "button."
-                                print "CHAP username:"
-                                user = raw_input()
-                                print "CHAP password:"
-                                passwd = raw_input()
-                                print "Attaching iSCSI device..."
-                                retval = do_attach(oci_sess, iqn, targets,
-                                                   user, passwd)
-                                if retval != 0:
-                                    ans = ask_yes_no("Would you like to try "
-                                                     "again?")
-                                else:
-                                    ans = False
-                                    do_refresh = True
-        if do_refresh:
-            ocid_refresh(debug=args.debug)
-        if not args.interactive and auth_errors:
-            print
-            print "Use the -i or --interactive mode to configure " \
-                  "devices that require authentication information"
-
-    if not args.show and not attach_failed and not detached:
-        print "All known devices are attached."
-        print "Use the -s or --show option for details."
-
-    return 0
-
-
-USE_OCI_SDK = False
-
-if __name__ == "__main__":
-    sys.exit(main())
->>>>>>> 59321a18
