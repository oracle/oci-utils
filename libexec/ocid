--- conflicted
+++ resolved
@@ -38,16 +38,10 @@
 __log_level = logging.INFO
 __virtual_functions = 16
 
-<<<<<<< HEAD
-__virtual_functions = 16
-
-def setup_logging(syslog=False):
-=======
 def setup_logging(syslog=False, debug=False):
     """
     Set up global logger __ocid_logger
     """
->>>>>>> 5c358e93
     global __ocid_logger
     global __log_level
 
@@ -83,16 +77,8 @@
     parser.add_argument('--no-daemon', action='store_true',
                         help='run ocid in the foreground, useful for debugging')
     parser.add_argument('--debug', action='store_true',
-<<<<<<< HEAD
-                        help='display diagnostic output'),
-    parser.add_argument('--service', action='store_true',
-                        help='if ocid is running as a daemon, execute all tasks exactly once before forking')
-    parser.add_argument('--skip-network', action='store_true',
-                        help='prevents ocid from automatically configuring vnics')
-=======
                         help=argparse.SUPPRESS),
     parser.add_argument('--test', action='store_true', help=argparse.SUPPRESS)
->>>>>>> 5c358e93
 
     args = parser.parse_args()
     # when no argument is given set to True
@@ -339,27 +325,7 @@
             else:
                 all_iqns[v.get_portal_ip()] = [v.get_iqn()]
     else:
-<<<<<<< HEAD
-        vnics = []
-    if not args.skip_network:
-        __ocid_logger.info("updating VNIC configuration")
-        update_network_config()
-    if args.refresh and args.no_daemon:
-        print "Scanning for iSCSI devices"
-    # write cache files once on startup, even if they are empty
-    data_changed = True
-    while True:
-        new_iqns = {}
-        detached_iqns = {}
-        if ignore_ts == 0 or \
-           get_timestamp(oci_utils.__ignore_file) > ignore_ts:
-            # has the list of manually detached devices changed?
-            ignore_ts, ignore = load_cache(oci_utils.__ignore_file)
-        if ignore is None:
-            ignore = []
-=======
         # fall back to scanning
->>>>>>> 5c358e93
         for r in range(20):
             ipaddr = "169.254.2.%d" % (r+1)
             iqns = oci_utils.iscsiadm.discovery(ipaddr)
@@ -508,97 +474,15 @@
     context: {'vnic_utils': None, 'debug':debug, 'vf_net':vf_net}
     """
     if context['vf_net']:
-        # if vf_net is True, run the virt and vlan functions once
-        # when ocid start and then do nothing
-        if 'vf_net_done' in context:
-            # already done, do nothing
-            return context
-        else:
-            # first iteration
-            __ocid_logger.info('Creating virtual functions and domain vlans')
-            create_virtual_functions()
-            create_domain_vlans(vnics)
-            context['vf_net_done'] = True
-            return context
+        # Don't do any network configuration if something
+        # else is doing it
+        return context
 
     if context['vnic_utils'] is None:
         # first iteration
         oci_sess = None
         if oci_utils.oci_api.HAVE_OCI_SDK:
             try:
-<<<<<<< HEAD
-                os.utime(oci_utils.iscsiadm.ISCSIADM_CACHE, None)
-            except Exception as e:
-                __ocid_logger.warn("Failed to update cache timestamp: %s" % e)
-
-        data_changed = False
-
-        if write_ignore:
-            ignore_ts = write_cache(cache_content=ignore,
-                                    cache_fname=oci_utils.__ignore_file)
-            if ignore_ts is None:
-                ignore_ts = 0
-
-        if args.refresh:
-            # run once only
-            return 0
-
-        # update the metadata cache
-        oci_utils.metadata().refresh(get_public_ip=False)
-        new_vnics = oci_utils.metadata().filter('vnics')
-        if new_vnics is not None and 'vnics' in new_vnics:
-            if new_vnics['vnics'] != vnics:
-                # VNIC configuration changed
-                if not args.skip_network:
-                    __ocid_logger.info("VNIC configuration changed, "
-                                       "updating network interfaces")
-                    update_network_config()
-                # deep copy
-                vnics = [dict(x) for x in new_vnics['vnics']]
-
-        time.sleep(60)
-
-
-if os.geteuid() != 0:
-    sys.stderr.write("This program must be run as root.\n")
-    sys.exit(1)
-
-pidlock = lockfile.FileLock('/var/run/ocid.pid')
-
-args = parse_args()
-
-if pidlock.is_locked():
-    if not args.refresh:
-        sys.stderr.write("ocid already running.\n")
-    sys.exit(1)
-
-oci_utils.iscsiadm.set_logger(__ocid_logger)
-
-if args.debug:
-    __log_level = logging.DEBUG
-
-if args.no_daemon:
-    setup_logging(syslog=False)
-    sys.exit(daemon_main(args))
-else:
-    setup_logging(syslog=True)
-    # TODO: replace this cheesy hack.
-    # To ensure that all services provided by ocid
-    # have executed at least once before a service
-    # manager thinks that ocid is ready, a --no-daemon
-    # --refresh execution is performed prior to forking
-    if args.service:
-        refresh_orig = args.refresh
-        args.no_daemon = True
-        args.refresh = True
-        daemon_main(args)
-        args.refresh = refresh_orig
-    context = daemon.DaemonContext(
-        pidfile=pidlock,
-        umask=0o033
-        )
-    with context:
-=======
                 oci_sess = oci_utils.oci_api.OCISession()
             except:
                 pass
@@ -854,7 +738,6 @@
             sys.exit(1)
 
     if args.no_daemon:
->>>>>>> 5c358e93
         daemon_main(args)
     else:
         daemon_context = daemon.DaemonContext(
