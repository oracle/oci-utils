Name: oci-utils
Version: 0.10.1
Release: 1%{?dist}
Url: http://cloud.oracle.com/iaas
Summary: Oracle Cloud Infrastructure utilities
License: UPL
Group: Development/Tools
Source: %{name}-%{version}.tar.gz

# Oracle Linux 8
%if 0%{?rhel} >= 8
%define __l_python %{__python3}
%define __l_python_sitelib %{python3_sitelib}
%else
%define __l_python %{__python2}
%define __l_python_sitelib %{python2_sitelib}
%endif



BuildRoot: %{_tmppath}/%{name}-%{version}-%{release}-buildroot

%{?systemd_requires}

BuildArch: noarch

BuildRequires: systemd
# Oracle Linux 8
%if 0%{?rhel} >= 8
BuildRequires: python3-devel
BuildRequires: python3-setuptools
BuildRequires: python3-flake8
Requires: python3
Requires: python3-daemon
Requires: python3-sdnotify
Requires: python3-six
Requires: python3-enum34
# Oracle Linux 7
%else
BuildRequires: python-devel
BuildRequires: python-setuptools
BuildRequires: python-flake8
Requires: python
Requires: python-daemon
Requires: python-sdnotify
Requires: python-six
%endif

Requires: cloud-utils-growpart
# for lsblk
Requires: util-linux
# for iscsiadm
Requires: iscsi-initiator-utils


%description
A package with useful scripts for querying/validating the state of Oracle Cloud Infrastructure instances running Oracle Linux and facilitating some common configuration tasks.

%package kvm
Summary: Utilitizes for managing virtualization in Oracle Cloud Infrastructure
Group: Development/Tools
Requires: %{name} = %{version}-%{release}
%if 0%{?rhel} >= 8
Requires: python3-netaddr
%else
Requires: python-netaddr
%endif
%description kvm
Utilities for creating and managing KVM guests that use Oracle Cloud Infrastructure resources, such as block storage and networking, directly.

%package outest
Summary: OCI utils tests
Group: Development/Tools
Requires: %{name} = %{version}-%{release}
%description outest
Utilities unit tests

%pre
# some old version of oci-utils, used to leave this behind.
%{__rm} -f /var/tmp/oci-utils.log*

%prep
%setup -q -n %{name}-%{version}

%build
%{__l_python} setup.py build

%install
%{__l_python} setup.py install -O1 --prefix=%{_prefix} --root=%{buildroot}
%{__mkdir_p} %{buildroot}%{_localstatedir}/lib/oci-utils
# use for outest package
%{__mkdir_p} $RPM_BUILD_ROOT/opt/oci-utils
%{__mkdir_p} $RPM_BUILD_ROOT/opt/oci-utils/lib
%{__cp} -r tests %{buildroot}/opt/oci-utils
%{__cp} -r setup.cfg %{buildroot}/opt/oci-utils
%{__cp} -r setup.py %{buildroot}/opt/oci-utils
%{__cp} -r requirements.txt %{buildroot}/opt/oci-utils
%{__cp} -r README %{buildroot}/opt/oci-utils
<<<<<<< HEAD
%if 0%{?rhel} >= 8
%{echo: "Running python3 convertion tool"}
/usr/bin/2to3 --no-diffs --write --nobackups  %{buildroot}
# force run on ones not suffixed by .py
/usr/bin/2to3 --no-diffs --write --nobackups  %{buildroot}/%{_libexecdir}/oci-utils-config-helper
%endif
=======
# temporary workaround to EOL vnic script: move it else where
%{__mv} %{buildroot}/usr/libexec/secondary_vnic_all_configure.sh %{buildroot}%{python2_sitelib}/oci_utils/impl/.vnic_script.sh

>>>>>>> 59321a18

%clean
rm -rf %{buildroot}

%files
%exclude %dir %{__l_python_sitelib}/oci_utils/kvm
%exclude %{__l_python_sitelib}/oci_utils/kvm/*
%exclude %{_bindir}/oci-kvm
%exclude %{_datadir}/man/man1/oci-kvm.1.gz
%defattr(-,root,root)
%{__l_python_sitelib}/oci_utils*
%{_bindir}/oci-*
%exclude %{_bindir}/oci-kvm
%{_libexecdir}/
%{_sysconfdir}/systemd/system/ocid.service
%{_prefix}/lib/systemd/system-preset/91-oci-utils.preset
%dir %attr(0755,root,root) %{_sysconfdir}/oci-utils.conf.d
%config %{_sysconfdir}/oci-utils.conf.d/00-oci-utils.conf
%dir %attr(0755,root,root) %{_sysconfdir}/oci-utils
%config %{_sysconfdir}/oci-utils/oci-image-cleanup.conf
%{_datadir}/man
%exclude %{_datadir}/man/man1/oci-kvm.1.gz
%dir %{_localstatedir}/lib/oci-utils
%doc LICENSE.txt PKG-INFO

%files kvm
%{_bindir}/oci-kvm
%{_libexecdir}/oci-kvm-config.sh
%{_libexecdir}/oci-kvm-network-script
%{__l_python_sitelib}/oci_utils/kvm*
%{_datadir}/man/man1/oci-kvm.1.gz
%{_sysconfdir}/systemd/system/oci-kvm-config.service
%{_prefix}/lib/systemd/system-preset/91-oci-kvm.preset
%config %{_sysconfdir}/oci-utils.conf.d/10-oci-kvm.conf

%files outest
/opt/oci-utils

%post kvm
%systemd_post oci-kvm-config.service

%preun kvm
%systemd_preun oci-kvm-config.service

%changelog
* Mon Sep 9 2019 Emmanuel Jannetti <emmanuel.jannetti@oracle.com> --0.10.1
- Added support of libvirt network for KVM guests

* Mon Apr 08 2019 Wiekus Beukes <wiekus.beukes@oracle.com> --0.10.0
- Added flake8 build requirement
- Changed all remaining /usr/bin/python entries to python2.7

* Wed Mar 27 2019 Wiekus Beukes <wiekus.beukes@oracle.com> --0.9.1
- Updated the to be able build under Oracle Linux 8 Beta 1

* Fri Feb 1 2019  Qing Lin <qing.lin@oracle.com> --0.9.0
- oci-metadata - added support for --value-only, which works with one get option, return the value only.
- LINUX-498 -oci-metadata added --value-only option, which works with one get option, return the value only.
- LINUX-560 - Cleanup utility not preserving permissions/ownerships (fixed)
              same as bug-29260959.


* Fri Oct 26 2018  Qing Lin <qing.lin@oracle.com> --0.8
- OLOCITOOLS-11 - implemented method for retrieving metadata for other compute instances.
- OLOCITOOLS-12 - implemented oci-metadata --export
- OLOCITOOLS-10 - added support for updating instance metadata for a specified instance.

* Tue Oct 02 2018  Qing Lin <qing.lin@oracle.com> --0.7.1-3
- bug-28643343 - fixed most of the exceptions for oci config error.
- bug-28599902 - enhanced oci-public-ip to return all public ips with new option "-a|--all".
- bug-28048699 - oci-utils needs to handle multiple physical NICs when creating secondary vnics

* Wed Sep 19 2018 Laszlo (Laca) Peter <laszlo.peter@oracle.com> --0.7.1-1
- fix bug 28668447 - ocid needs to allow time for iSCSI connection to recover

* Wed Sep 19 2018  Qing Lin <qing.lin@oracle.com> --0.7-4
- fix bug 28653583 - private ips assigned on wrong vnic.

* Fri Aug 31 2018 Qing Lin <qing.lin@oracle.com>  --0.7
- bump version to 0.7
- added oci-network-inspector to listing networking information.(OLOCITOOLS-5)
- added oci-growfs to support to grow filesystems (OLOCITOOLS-7)
  Currently only / boot volume is expendable.
- fixed bugs in oci-iscsi-config:
  1. fixed: mis-list sdaa.. as partition of sda. It should be a seperate volume.(bug-28433320)
  2. fixed: max_volumes usage in create and attach.
  3. fixed: should not create a volume if it failed to attach (bug-28513898)
  4. privilege adjustment for create and destroy(root+oci), attach and detach(root)
  5. some code cleanup.
- fixed bug oci-network-config
  1. fixed secondary ips on secondary VNICs not reachable issue.(bug-28498139)
- expanded 'OCI' to 'Oracle Cloud Infrastructure' in man pages, specfiles (OLOCITOOLS-8)

* Thu May 10 2018 Daniel Krasinski <daniel.krasinski@oracle.com>  --16
- merged latest oci-kvm code into mainline version

* Wed May 09 2018 Qing Lin <qing.lin@oracle.com>   --11
- move the oci-image-cleanup.conf to /etc/oci-utils/.

* Thu May 03 2018 Qing Lin <qing.lin@oracle.com>   --8
- merged changes from Sweekar: force,restore, backup-dir option.
- enhanced force option with value support: y for delete all; n for dryrun.
- added configuration file support for oci-image-cleanup
- fixed history cleanup bug.

* Wed Apr 25 2018 Qing Lin <qing.lin@oracle.com>   --5
- fixed history not clean bug.
- added running requirement for root privileges.
- move oci-image-cleanup from /usr/bin to /usr/libexec/
- move its manual from man1 to man8.

* Fri Apr 20 2018 Qing Lin <qing.lin@oracle.com>   --4
- added oci-image-cleanup and its manual.

* Tue Apr 17 2018 Laszlo (Laca) Peter <laszlo.peter@oracle.com>
- added oci-utils-kvm package

* Fri Mar 23 2018 Daniel Krasinski <daniel.krasinski@oracle.com>
- migrated kvm-specific features into oci-utils-kvm

* Wed Mar  7 2018 Daniel Krasinski <daniel.krasinski@oracle.com>
- added empty oci-utils-kvm package to facilitate splitting oci-kvm from oci-utils

* Fri Oct  6 2017 Laszlo (Laca) Peter <laszlo.peter@oracle.com>
- initial spec file for oci-utils<|MERGE_RESOLUTION|>--- conflicted
+++ resolved
@@ -96,18 +96,17 @@
 %{__cp} -r setup.py %{buildroot}/opt/oci-utils
 %{__cp} -r requirements.txt %{buildroot}/opt/oci-utils
 %{__cp} -r README %{buildroot}/opt/oci-utils
-<<<<<<< HEAD
+
 %if 0%{?rhel} >= 8
 %{echo: "Running python3 convertion tool"}
 /usr/bin/2to3 --no-diffs --write --nobackups  %{buildroot}
 # force run on ones not suffixed by .py
 /usr/bin/2to3 --no-diffs --write --nobackups  %{buildroot}/%{_libexecdir}/oci-utils-config-helper
 %endif
-=======
+
 # temporary workaround to EOL vnic script: move it else where
 %{__mv} %{buildroot}/usr/libexec/secondary_vnic_all_configure.sh %{buildroot}%{python2_sitelib}/oci_utils/impl/.vnic_script.sh
 
->>>>>>> 59321a18
 
 %clean
 rm -rf %{buildroot}
