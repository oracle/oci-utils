Name: oci-utils
<<<<<<< HEAD
Version: 0.5.4kvm
Release: 1%{?dist}
=======
Version: 0.6
Release: 5%{?dist}
>>>>>>> 5c358e93
Url: http://cloud.oracle.com/iaas
Summary: Oracle Cloud Infrastructure utilities
License: UPL
Group: Development/Tools
Source: %{name}-%{version}.tar.gz
BuildRoot: %{_tmppath}/%{name}-%{version}-%{release}-buildroot
%{!?python_sitelib: %global python_sitelib %(%{__python} -c "from distutils.sysconfig import get_python_lib; print(get_python_lib())")}
%{?systemd_requires}

BuildArch: noarch

BuildRequires: systemd
BuildRequires: python2-devel
BuildRequires: python-setuptools
Requires: python2
Requires: python-daemon
Requires: python-lockfile
Requires: python-sdnotify
# for lsblk
Requires: util-linux
# for iscsiadm
Requires: iscsi-initiator-utils

%description
A package with useful scripts for querying/validating the state of OCI instances running Oracle Linux and facilitating some common configuration tasks.
     
<<<<<<< HEAD

=======
>>>>>>> 5c358e93
%package kvm
Summary: Utilitizes for managing virtualization in Oracle Cloud Infrastructure
Group: Development/Tools
Requires: %{name} = %{version}-%{release}
%description kvm
Utilities for creating and managing KVM guests that use Oracle Cloud Infrastructure resources, such as block storage and networking, directly.

%prep
%setup -q -n %{name}-%{version}

%build
%{__python} setup.py build

%install
%{__python} setup.py install -O1 --prefix=%{_prefix} --root=%{buildroot}
mkdir -p %{buildroot}%{_localstatedir}/lib/oci-utils

%clean
rm -rf %{buildroot}

%files
%exclude %dir %{python_sitelib}/oci_utils/kvm
%exclude %{python_sitelib}/oci_utils/kvm/*
%exclude %{_bindir}/oci-kvm
%exclude %{_datadir}/man/man1/oci-kvm.1.gz
%defattr(-,root,root)
%{python_sitelib}/oci_utils*
%{_bindir}/oci-*
%exclude %{_bindir}/oci-kvm
%{_libexecdir}/
%{_sysconfdir}/systemd/system/ocid.service
%dir %attr(0755,root,root) %{_sysconfdir}/oci-utils.conf.d
%config %{_sysconfdir}/oci-utils.conf.d/00-oci-utils.conf
%{_datadir}/man
%exclude %{_datadir}/man/man1/oci-kvm.1.gz
%dir %{_localstatedir}/lib/oci-utils
%doc LICENSE.txt PKG-INFO

%files kvm
%{_bindir}/oci-kvm
<<<<<<< HEAD
%{_libexecdir}/oci-vmnet
%{python_sitelib}/oci_utils/kvm*
%{_datadir}/man/man1/oci-kvm.1.gz
%{_sysconfdir}/systemd/system/oci-vmnet.service
%{_sysconfdir}/systemd/system/ocid.service.d/oci-vmnet.conf
%{_prefix}/lib/systemd/system-preset/91-oci-utils.preset

%post kvm
%systemd_post oci-vmnet.service

%preun kvm
%systemd_preun oci-vmnet.service

%changelog
* Fri Mar 23 2018 Daniel Krasinski <daniel.krasinski@oracle.com>
- migrated kvm-specific features into oci-utils-kvm

* Wed Mar  7 2018 Daniel Krasinski <daniel.krasinski@oracle.com>
- added empty oci-utils-kvm package to facilitate splitting oci-kvm from oci-utils
=======
%{_datadir}/man/man1/oci-kvm.1.gz
%config %{_sysconfdir}/oci-utils.conf.d/10-oci-kvm.conf

%changelog
* Wed Apr 25 2018 Qing Lin <qing.lin@oracle.com>   --5
- fixed history not clean bug.
- added running requirement for root privileges.
- move oci-image-cleanup from /usr/bin to /usr/libexec/
- move its manual from man1 to man8.

* Fri Apr 20 2018 Qing Lin <qing.lin@oracle.com>   --4
- added oci-image-cleanup and its manual.

* Tue Apr 17 2018 Laszlo (Laca) Peter <laszlo.peter@oracle.com>
- added oci-utils-kvm package
>>>>>>> 5c358e93

* Fri Oct  6 2017 Laszlo (Laca) Peter <laszlo.peter@oracle.com>
- initial spec file for oci-utils<|MERGE_RESOLUTION|>--- conflicted
+++ resolved
@@ -1,11 +1,6 @@
 Name: oci-utils
-<<<<<<< HEAD
-Version: 0.5.4kvm
-Release: 1%{?dist}
-=======
 Version: 0.6
 Release: 5%{?dist}
->>>>>>> 5c358e93
 Url: http://cloud.oracle.com/iaas
 Summary: Oracle Cloud Infrastructure utilities
 License: UPL
@@ -32,10 +27,6 @@
 %description
 A package with useful scripts for querying/validating the state of OCI instances running Oracle Linux and facilitating some common configuration tasks.
      
-<<<<<<< HEAD
-
-=======
->>>>>>> 5c358e93
 %package kvm
 Summary: Utilitizes for managing virtualization in Oracle Cloud Infrastructure
 Group: Development/Tools
@@ -76,29 +67,19 @@
 
 %files kvm
 %{_bindir}/oci-kvm
-<<<<<<< HEAD
 %{_libexecdir}/oci-vmnet
 %{python_sitelib}/oci_utils/kvm*
 %{_datadir}/man/man1/oci-kvm.1.gz
 %{_sysconfdir}/systemd/system/oci-vmnet.service
-%{_sysconfdir}/systemd/system/ocid.service.d/oci-vmnet.conf
 %{_prefix}/lib/systemd/system-preset/91-oci-utils.preset
+%{_datadir}/man/man1/oci-kvm.1.gz
+%config %{_sysconfdir}/oci-utils.conf.d/10-oci-kvm.conf
 
 %post kvm
 %systemd_post oci-vmnet.service
 
 %preun kvm
 %systemd_preun oci-vmnet.service
-
-%changelog
-* Fri Mar 23 2018 Daniel Krasinski <daniel.krasinski@oracle.com>
-- migrated kvm-specific features into oci-utils-kvm
-
-* Wed Mar  7 2018 Daniel Krasinski <daniel.krasinski@oracle.com>
-- added empty oci-utils-kvm package to facilitate splitting oci-kvm from oci-utils
-=======
-%{_datadir}/man/man1/oci-kvm.1.gz
-%config %{_sysconfdir}/oci-utils.conf.d/10-oci-kvm.conf
 
 %changelog
 * Wed Apr 25 2018 Qing Lin <qing.lin@oracle.com>   --5
@@ -112,7 +93,12 @@
 
 * Tue Apr 17 2018 Laszlo (Laca) Peter <laszlo.peter@oracle.com>
 - added oci-utils-kvm package
->>>>>>> 5c358e93
+
+* Fri Mar 23 2018 Daniel Krasinski <daniel.krasinski@oracle.com>
+- migrated kvm-specific features into oci-utils-kvm
+
+* Wed Mar  7 2018 Daniel Krasinski <daniel.krasinski@oracle.com>
+- added empty oci-utils-kvm package to facilitate splitting oci-kvm from oci-utils
 
 * Fri Oct  6 2017 Laszlo (Laca) Peter <laszlo.peter@oracle.com>
 - initial spec file for oci-utils