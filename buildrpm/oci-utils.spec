Name: oci-utils
Version: 0.10.2
Release: 1%{?dist}
Url: http://cloud.oracle.com/iaas
Summary: Oracle Cloud Infrastructure utilities
License: UPL
Group: Development/Tools
Source: %{name}-%{version}.tar.gz

BuildRoot: %{_tmppath}/%{name}-%{version}-%{release}-buildroot

%{?systemd_requires}

BuildArch: noarch

BuildRequires: systemd

BuildRequires: python3-devel
BuildRequires: python3-setuptools
BuildRequires: python-flake8
# for 2to3 on OL7
BuildRequires: python-tools
Requires: python3
Requires: python3-daemon
Requires: python3-sdnotify


Requires: cloud-utils-growpart
# for lsblk
Requires: util-linux
# for iscsiadm
Requires: iscsi-initiator-utils


%description
A package with useful scripts for querying/validating the state of Oracle Cloud Infrastructure instances running Oracle Linux and facilitating some common configuration tasks.

%package kvm
Summary: Utilitizes for managing virtualization in Oracle Cloud Infrastructure
Group: Development/Tools
Requires: %{name} = %{version}-%{release}
Requires: python3-netaddr
<<<<<<< HEAD
=======
Requires: network-scripts
%else
Requires: python-netaddr
%endif
>>>>>>> 8c85b9bd
%description kvm
Utilities for creating and managing KVM guests that use Oracle Cloud Infrastructure resources, such as block storage and networking, directly.

%package outest
Summary: OCI utils tests
Group: Development/Tools
Requires: %{name} = %{version}-%{release}
%description outest
Utilities unit tests

%pre
# some old version of oci-utils, used to leave this behind.
%{__rm} -f /var/tmp/oci-utils.log*

%prep
%setup -q -n %{name}-%{version}

%build
%{__python3} setup.py build

%install
%{__python3} setup.py install -O1 --prefix=%{_prefix} --root=%{buildroot}
%{__mkdir_p} %{buildroot}%{_localstatedir}/lib/oci-utils
# use for outest package
%{__mkdir_p} $RPM_BUILD_ROOT/opt/oci-utils
%{__mkdir_p} $RPM_BUILD_ROOT/opt/oci-utils/lib
%{__cp} -r tests %{buildroot}/opt/oci-utils
%{__cp} -r setup.cfg %{buildroot}/opt/oci-utils
%{__cp} -r setup.py %{buildroot}/opt/oci-utils
%{__cp} -r requirements.txt %{buildroot}/opt/oci-utils
%{__cp} -r README %{buildroot}/opt/oci-utils

# for now keep the call to 2to3 here
# after all pending tasks committed, 2to3 will be un on the source tree for once and for all
/usr/bin/2to3 --no-diffs --write --nobackups  %{buildroot}
# force run on ones not suffixed by .py
/usr/bin/2to3 --no-diffs --write --nobackups  %{buildroot}/%{_libexecdir}/oci-utils-config-helper

# temporary workaround to EOL vnic script: move it else where
%{__mv} %{buildroot}/usr/libexec/secondary_vnic_all_configure.sh %{buildroot}%{python3_sitelib}/oci_utils/impl/.vnic_script.sh


%clean
rm -rf %{buildroot}

%files
%exclude %dir %{python3_sitelib}/oci_utils/kvm
%exclude %{python3_sitelib}/oci_utils/kvm/*
%exclude %{_bindir}/oci-kvm
%exclude %{_datadir}/man/man1/oci-kvm.1.gz
%defattr(-,root,root)
%{python3_sitelib}/oci_utils*
%{_bindir}/oci-*
%exclude %{_bindir}/oci-kvm
%{_libexecdir}/
%{_sysconfdir}/systemd/system/ocid.service
%{_prefix}/lib/systemd/system-preset/91-oci-utils.preset
%dir %attr(0755,root,root) %{_sysconfdir}/oci-utils.conf.d
%config %{_sysconfdir}/oci-utils.conf.d/00-oci-utils.conf
%dir %attr(0755,root,root) %{_sysconfdir}/oci-utils
%config %{_sysconfdir}/oci-utils/oci-image-cleanup.conf
%{_datadir}/man
%exclude %{_datadir}/man/man1/oci-kvm.1.gz
%dir %{_localstatedir}/lib/oci-utils
%doc LICENSE.txt PKG-INFO

%files kvm
%{_bindir}/oci-kvm
%{_libexecdir}/oci-kvm-config.sh
%{_libexecdir}/oci-kvm-network-script
%{python3_sitelib}/oci_utils/kvm*
%{_datadir}/man/man1/oci-kvm.1.gz
%{_sysconfdir}/systemd/system/oci-kvm-config.service
%{_prefix}/lib/systemd/system-preset/91-oci-kvm.preset
%config %{_sysconfdir}/oci-utils.conf.d/10-oci-kvm.conf

%files outest
/opt/oci-utils

%post kvm
%systemd_post oci-kvm-config.service

%preun kvm
%systemd_preun oci-kvm-config.service

%changelog
* Wed Dec 4 2019 Emmanuel Jannetti <emmanuel.jannetti@oracle.com> --0.10.2
- Update to use Python 3 on OL8

* Mon Sep 9 2019 Emmanuel Jannetti <emmanuel.jannetti@oracle.com> --0.10.1
- Added support of libvirt network for KVM guests

* Mon Apr 08 2019 Wiekus Beukes <wiekus.beukes@oracle.com> --0.10.0
- Added flake8 build requirement
- Changed all remaining /usr/bin/python entries to python2.7

* Wed Mar 27 2019 Wiekus Beukes <wiekus.beukes@oracle.com> --0.9.1
- Updated the to be able build under Oracle Linux 8 Beta 1

* Fri Feb 1 2019  Qing Lin <qing.lin@oracle.com> --0.9.0
- oci-metadata - added support for --value-only, which works with one get option, return the value only.
- LINUX-498 -oci-metadata added --value-only option, which works with one get option, return the value only.
- LINUX-560 - Cleanup utility not preserving permissions/ownerships (fixed)
              same as bug-29260959.


* Fri Oct 26 2018  Qing Lin <qing.lin@oracle.com> --0.8
- OLOCITOOLS-11 - implemented method for retrieving metadata for other compute instances.
- OLOCITOOLS-12 - implemented oci-metadata --export
- OLOCITOOLS-10 - added support for updating instance metadata for a specified instance.

* Tue Oct 02 2018  Qing Lin <qing.lin@oracle.com> --0.7.1-3
- bug-28643343 - fixed most of the exceptions for oci config error.
- bug-28599902 - enhanced oci-public-ip to return all public ips with new option "-a|--all".
- bug-28048699 - oci-utils needs to handle multiple physical NICs when creating secondary vnics

* Wed Sep 19 2018 Laszlo (Laca) Peter <laszlo.peter@oracle.com> --0.7.1-1
- fix bug 28668447 - ocid needs to allow time for iSCSI connection to recover

* Wed Sep 19 2018  Qing Lin <qing.lin@oracle.com> --0.7-4
- fix bug 28653583 - private ips assigned on wrong vnic.

* Fri Aug 31 2018 Qing Lin <qing.lin@oracle.com>  --0.7
- bump version to 0.7
- added oci-network-inspector to listing networking information.(OLOCITOOLS-5)
- added oci-growfs to support to grow filesystems (OLOCITOOLS-7)
  Currently only / boot volume is expendable.
- fixed bugs in oci-iscsi-config:
  1. fixed: mis-list sdaa.. as partition of sda. It should be a seperate volume.(bug-28433320)
  2. fixed: max_volumes usage in create and attach.
  3. fixed: should not create a volume if it failed to attach (bug-28513898)
  4. privilege adjustment for create and destroy(root+oci), attach and detach(root)
  5. some code cleanup.
- fixed bug oci-network-config
  1. fixed secondary ips on secondary VNICs not reachable issue.(bug-28498139)
- expanded 'OCI' to 'Oracle Cloud Infrastructure' in man pages, specfiles (OLOCITOOLS-8)

* Thu May 10 2018 Daniel Krasinski <daniel.krasinski@oracle.com>  --16
- merged latest oci-kvm code into mainline version

* Wed May 09 2018 Qing Lin <qing.lin@oracle.com>   --11
- move the oci-image-cleanup.conf to /etc/oci-utils/.

* Thu May 03 2018 Qing Lin <qing.lin@oracle.com>   --8
- merged changes from Sweekar: force,restore, backup-dir option.
- enhanced force option with value support: y for delete all; n for dryrun.
- added configuration file support for oci-image-cleanup
- fixed history cleanup bug.

* Wed Apr 25 2018 Qing Lin <qing.lin@oracle.com>   --5
- fixed history not clean bug.
- added running requirement for root privileges.
- move oci-image-cleanup from /usr/bin to /usr/libexec/
- move its manual from man1 to man8.

* Fri Apr 20 2018 Qing Lin <qing.lin@oracle.com>   --4
- added oci-image-cleanup and its manual.

* Tue Apr 17 2018 Laszlo (Laca) Peter <laszlo.peter@oracle.com>
- added oci-utils-kvm package

* Fri Mar 23 2018 Daniel Krasinski <daniel.krasinski@oracle.com>
- migrated kvm-specific features into oci-utils-kvm

* Wed Mar  7 2018 Daniel Krasinski <daniel.krasinski@oracle.com>
- added empty oci-utils-kvm package to facilitate splitting oci-kvm from oci-utils

* Fri Oct  6 2017 Laszlo (Laca) Peter <laszlo.peter@oracle.com>
- initial spec file for oci-utils<|MERGE_RESOLUTION|>--- conflicted
+++ resolved
@@ -39,14 +39,12 @@
 Summary: Utilitizes for managing virtualization in Oracle Cloud Infrastructure
 Group: Development/Tools
 Requires: %{name} = %{version}-%{release}
+%if 0%{?rhel} >= 8
 Requires: python3-netaddr
-<<<<<<< HEAD
-=======
 Requires: network-scripts
 %else
 Requires: python-netaddr
 %endif
->>>>>>> 8c85b9bd
 %description kvm
 Utilities for creating and managing KVM guests that use Oracle Cloud Infrastructure resources, such as block storage and networking, directly.
 
