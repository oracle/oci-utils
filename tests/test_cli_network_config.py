# Copyright (c) 2018, 2019 Oracle and/or its affiliates. All rights reserved.
# Licensed under the Universal Permissive License v 1.0 as shown
# at http://oss.oracle.com/licenses/upl.

import os
import subprocess
import unittest
from tools.oci_test_case import OciTestCase


class TestCliOciNetworkConfig(OciTestCase):
    """ oci-iscsi-config tests.
    """

    def setUp(self):
        """
        Test initialisation.

        Returns
        -------
            No return value.

        Raises
        ------
        unittest.Skiptest
            If the NETWORK_Config does not exist.
        """
        super(TestCliOciNetworkConfig, self).setUp()
        self.oci_net_config = self.properties.get_property('oci-network-config')
        if not os.path.exists(self.oci_net_config):
            raise unittest.SkipTest("%s not present" %
                                    self.oci_net_config)

    def test_display_help(self):
        """
        Test displaying help. Dummy test to check that the CLI at least runs.

        Returns
        -------
            No return value.
        """
        try:
            _ = subprocess.check_output([self.oci_net_config, '--help'])
        except Exception as e:
            self.fail('Execution has failed: %s' % str(e))

    def test_show_no_check(self):
        """
        Test basic run of --show command. We do not check out.

        Returns
        -------
            No return value.
        """
        try:
<<<<<<< HEAD
            print(subprocess.check_output([self.oci_net_config, '--show', '--quiet']))
        except Exception, e:
=======
            _ = subprocess.check_output([self.oci_net_config, '--show', '--quiet'])
        except Exception as e:
>>>>>>> 05870d26
            self.fail('Execution has failed: %s' % str(e))<|MERGE_RESOLUTION|>--- conflicted
+++ resolved
@@ -53,11 +53,7 @@
             No return value.
         """
         try:
-<<<<<<< HEAD
+
             print(subprocess.check_output([self.oci_net_config, '--show', '--quiet']))
         except Exception, e:
-=======
-            _ = subprocess.check_output([self.oci_net_config, '--show', '--quiet'])
-        except Exception as e:
->>>>>>> 05870d26
             self.fail('Execution has failed: %s' % str(e))