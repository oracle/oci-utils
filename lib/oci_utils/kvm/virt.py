# oci-utils
#
# Copyright (c) 2018, 2019 Oracle and/or its affiliates. All rights reserved.
# Licensed under the Universal Permissive License v 1.0 as shown
# at http://oss.oracle.com/licenses/upl.

""" Python wrapper around libvirt.
"""

import subprocess
import time
import logging
from xml.etree import ElementTree
from xml.etree.ElementTree import Element
from xml.etree.ElementTree import SubElement
import tempfile
import os
import libvirt
from netaddr import IPNetwork
from ..impl import IP_CMD, SUDO_CMD, PARTED_CMD, MK_XFS_CMD, print_choices, VIRSH_CMD, LSBLK_CMD
from ..impl import sudo_utils
from ..impl.network_helpers import get_interfaces
from ..impl.network_helpers import add_route_table
from ..impl.network_helpers import delete_route_table
from ..impl.network_helpers import remove_static_ip_routes
from ..impl.network_helpers import remove_static_ip_rules
from ..impl.network_helpers import remove_firewall_rule
from ..impl.virt import sysconfig, virt_check, virt_utils
from ..metadata import InstanceMetadata

from ..impl.init_script_helpers import SystemdServiceGenerator
from ..impl.init_script_helpers import SystemdServiceManager


_logger = logging.getLogger('oci-utils.kvm.virt')


def _print_available_vnics(vnics):
    """
    Print the list of available virtual network interfaces.

    Parameters
    ----------
    vnics : list()
        The list of virtual network interfaces to print.

    Returns
    -------
        No return value.
    """
    if not vnics or len(vnics) == 0:
        _logger.error("All OCI VNICs are currently in use. "
                    "Please create a new VNIC via the OCI console.")
    else:
        print_choices("Available VNICs:", vnics)


def find_vnic_by_ip(ip_addr, vnics):
    """
    Given an ip address and a list of vnics, find the vnic that is
    assigned that ip.

    Parameters
    ----------
    ip_addr : str
        The ip address.
    vnics : dict
        The list of virtual network interface cards.

    Returns
    -------
        The matching vnic on success, None otherwise.
    """
    vnic = None
    for v in vnics:
        ip = v['privateIp']
        if ip == ip_addr:
            vnic = v
            break

    return vnic


def find_vnic_by_mac(mac, vnics):
    """
    Given a mac address and a list of vnics, find the vnic that is
    assigned that mac

    Parameters
    ----------
    mac : str
        The MAC address.
    vnics : dict
        The list of virtual network interface cards.

    Returns
    -------
        The matching vnic on success, None otherwise.
    """
    vnic = None
    for v in vnics:
        m = v['macAddr'].lower()
        if mac == m:
            vnic = v
            break

    return vnic


def _find_vlan(mac, domain_interfaces):
    """
    Given a mac address and a collection of domains and their network
    interfaces, find the domain that is assigned the interface with the
    desired mac address.

    Parameters
    ----------
    mac : str
        The MAC address.
    domain_interfaces : dict
        The list of domain interfaces.

    Returns
    -------
        The domain
    """
    for d, i in domain_interfaces.items():
        if i.get(mac):
            return d

    return None


def find_unassigned_vf_by_phys(phys, domain_interfaces, desired_mac, vfs_blacklist=()):
    """
    Find an unused virtual function on the proper physical nic.  Attempt to
    re-use a virtual function if it is already assigned the appropriate mac
    address and is not in use by a domain.

    Parameters
    ----------
    phys : str
        The physical network interface card.
    domain_interfaces : dict
        The list of domain interfaces.
    desired_mac : str
        The MAC address.
    vfs_blacklist : list of tuple
        list of VFs not allowed to be used as list of ('pci_id', 'vf_num')
    Returns
    -------
        tuple
            The virtual function if found, None,None otherwise.
    """
    _logger.debug('find_unassigned_vf_by_phys called for (phys=%s,domain_interfaces=%s,desired_mac=%s,blacklist=%s)' %
                  (phys, domain_interfaces, desired_mac, vfs_blacklist))
    configured = sysconfig.read_network_config()
    _logger.debug('configured interfaces are : %s' % configured)
    ifaces = get_interfaces()
    _logger.debug('all interfaces are : %s' % ifaces)
    virt_fns = ifaces[phys].get('virtfns', {})
    _logger.debug('virt_fns for given phys  : %s' % virt_fns)
    vfs = {virt_fns[v]['mac']: (virt_fns[v]['pci_id'], v) for v in virt_fns}
    _logger.debug('vfs for given phys  : %s' % vfs)

    # First, remove entries where the mac address is configured via sysconfig
    for c in configured:
        i = ifaces.get(c)
        if not i:
            continue
        mac = i['mac']
        if mac == "00:00:00:00:00:00":
            # Configured interfaces with zero as a mac address are almost
            # certainly loopback interfaces of some variety.  Not suitable
            # for a VM to use.
            _logger.debug('discard [%s] because mac == "00:00:00:00:00:00"' % str(c))
            continue
        vf = vfs.get(mac)
        if vf:
            _logger.debug('configured - discard vfs[%s] = %s' % (mac, vfs[mac]))
            del vfs[mac]

    # Next, remove entries where the mac address is already in use manually
    for d, i in domain_interfaces.items():
        for mac in i:
            vf = vfs.get(mac)
            if vf:
                _logger.debug('mac found for domain %s domain_interfaces - discard vfs[%s] = %s' % (d, mac, vfs[mac]))
                del vfs[mac]
    _to_be_deleted = []
    for mac in vfs.keys():
        if vfs[mac] in vfs_blacklist:
            _logger.debug('VFs found in black list - discard vfs[%s] = %s' % (mac, vfs[mac]))
            _to_be_deleted.append(mac)

    for _m in _to_be_deleted:
        del vfs[_m]

    if len(vfs) == 0:
        return None, None

    # try to re-use a vf if it has the desired mac
    prev = vfs.get(desired_mac)
    if prev:
        return prev
    _logger.debug('post treatment, vfs = [%s], returning first one' % str(vfs.values()))
    return list(vfs.values())[0]


def get_phys_by_index(vnic, vnics, nics):
    """
    Uses information stored in the OCI VNIC metadata to find the physical
    interface that a VNIC is associated with.

    Parameters
    ----------
    vnic : dict
        The virtual interface card name.
    vnics : dict
        The list of virtual interface cards.
    nics : dict
        The list of available network interface cards.

    Returns
    -------
        str
            The interface name if found, None otherwise.

    """
    candidates = {}
    for v in vnics:
        if vnic['nicIndex'] == v['nicIndex']:
            candidates[v['macAddr'].lower()] = True

    for n, d in nics.items():
        if d['physical'] and d['mac'] in candidates and not d.get('physfn'):
            return n
    return None


def _get_intf_used_by_guest():
    """
    Get dict of intf used by guests
    Returns
    -------
     dict : {<domain name>: {<MAC>: <intf name>}}
    """
    return {d: virt_utils.get_interfaces_from_domain(
        virt_utils.get_domain_xml(d)) for d
        in virt_utils.get_domains_name()}


def find_free_vnics(vnics, interfaces):
    """
    Finds the set of VNICS that are not in use by an existing guest or are
    being used by the host system.
    Used only when running on BM instance
    Parameters
    ----------
    vnics : dict
        The virtual network interface cards.
    interfaces : dict
        The available interfaces.

    Returns
    -------
        set
           The set of free virtual network interface cards.
    """
    domain_interfaces = _get_intf_used_by_guest()
    iface_by_mac = {}
    phys_iface = {}
    ret = []

    for d, ifaces in domain_interfaces.items():
        for i in ifaces:
            iface_by_mac[i] = d

    for i, d in interfaces.items():
        if d.get('physfn'):
            continue
        phys_iface[d['mac']] = d

    for v in vnics:
        m = v['macAddr'].lower()
        if m in iface_by_mac:
            continue
        if m in phys_iface:
            continue
        ret.append(v['privateIp'])

    return set(ret)


def test_vnic_and_assign_vf(ip_addr, free_vnics_ips, backlisted_vfs=()):
    """
    Based on the IP address of an OCI VNIC, ensure that the VNIC is not
    already assigned to a virtual machine. If that VNIC is available, find a
    free virtual function on the appropriate physical interface and return
    the necessary information.

    Parameters
    ----------
        ip_addr : str
            The ip address.
        free_vnics_ips: list()
            The list of free vnic IPs
        backlisted_vfs: list of tuple
           list of ('pci id','vf num'). VF which should be filtered out during selection
    Returns
    -------
        tuple
            The virtual network interface, the pci id, the virtual function
            id on success, False,False,False otherwise.
    """
    _logger.debug('test_vnic_and_assign_vf called with (%s,%s,%s)' % (ip_addr, free_vnics_ips, backlisted_vfs))
    vnics = InstanceMetadata().refresh()['vnics']
    _logger.debug('vnics found in metadata: %s' % vnics)
    domains = virt_utils.get_domains_name()
    domain_interfaces = {d: virt_utils.get_interfaces_from_domain(
        virt_utils.get_domain_xml(d)) for d in domains}

    # First see if the given ip address belongs to a vnic
    vnic = find_vnic_by_ip(ip_addr, vnics)
    if vnic is None:
        _logger.error("{} is not the IP address of a VNIC.", ip_addr)
        _print_available_vnics(free_vnics_ips)
        return False, False, False

    _logger.debug('vnic found from IP : %s' % vnic)

    # Next check that the ip address is not already assigned to a vm
    vnic_mac = vnic['macAddr'].lower()
    _logger.debug('vnic found mac is %s' % vnic_mac)
    dom = _find_vlan(vnic_mac, domain_interfaces)
    if dom:
        _logger.error("{} is in use by \"{}\".", ip_addr, dom)
        _print_available_vnics(free_vnics_ips)
        return False, False, False

    phys_nic = get_phys_by_index(vnic, vnics, get_interfaces())
    _logger.debug('physical intf found by index  : %s' % phys_nic)

    vf_pci_id, vf_num = find_unassigned_vf_by_phys(phys_nic, domain_interfaces,
                                                   vnic_mac, backlisted_vfs)
    _logger.debug('VF PCI id found [%s] VF number [%s]' % (vf_pci_id, vf_num))
    if vf_pci_id is None:
        # This should never happen.  There are always at least as many virtual
        # Functions as there are potential creatable vnics
        _logger.error(
            "Could not find an unassigned virtual function on {}. Try using a "
            "VNIC on an alternate physical interface.", phys_nic)
        return False, False, False

    return vnic, vf_pci_id, vf_num


def create_networking(vf_device, vlan, mac, ip=None, prefix=None):
    """
    Create a networking device.

    Parameters
    ----------
    vf_device : str
        The device name.
    vlan : str
        The VLAN name, if not None , IP is set on it.
    mac : str
        The MAC address.
    ip : str (optional)
       the IP to be set on the new intf, the VLANed on if vlan is not None, on vf_device otherwise
    prefix : int
       the prefix used to compute ip netmask
    Returns
    -------
        The return value from starting the networking interface.
    """

    _logger.debug('create_networking called vf_device=%s,vlan=%s,mac=%s,ip=%s,prefix=%s' %
                  (vf_device, vlan, mac, ip, prefix))

    if vlan is not None:
        vf_cfg = sysconfig.make_vf(vf_device, mac)
        if ip and prefix:
            vlan_cfg = sysconfig.make_vlan_with_ip(vf_device, vlan, mac, ip, prefix)
        else:
            vlan_cfg = sysconfig.make_vlan(vf_device, vlan, mac)
        cfg = {vf_cfg[0]: vf_cfg[1],
               vlan_cfg[0]: vlan_cfg[1]
               }
        sysconfig.write_network_config(cfg)
        return sysconfig.interfaces_up([vf_cfg[0], vlan_cfg[0]])

    if ip and prefix:
        vf_cfg = sysconfig.make_vf(vf_device, mac, ip, prefix)
    else:
        vf_cfg = sysconfig.make_vf(vf_device, mac)
    cfg = {vf_cfg[0]: vf_cfg[1]}
    sysconfig.write_network_config(cfg)
    return sysconfig.interfaces_up([vf_cfg[0]])


def destroy_networking(vf_device, vlan=None):
    """
    Destroy the configuration of network device.

    Parameters
    ----------
    vf_device : str
        The virtual device name.
    vlan : str
        The VLAN name.

    Returns
    -------
        No return value.
    """
    # These configs are created just to harvest the interface
    # name.  The config itself is not relevant, and neither is
    # the final argument as that is the mac address.
    vf_name = sysconfig.make_vf(vf_device, '')[0]
    if vlan is not None:
        vlan_name = sysconfig.make_vlan(vf_device, vlan, '')[0]
        sysconfig.delete_network_config([vlan_name, vf_name])
    else:
        sysconfig.delete_network_config([vf_name])


def destroy_interface(name):
    """
    Deletes an ip link.

    Parameters
    ----------
    name : str
        The interface name.

    Returns
    -------
         The return value from the link delete command.
    """
    return sudo_utils.call([IP_CMD, 'link', 'delete', name])


def destroy_domain_vlan(domain):
    """
    Deletes the virtual network infrastructure for a domain.

    Parameters
    ----------
    domain : str
        The domain name.

    Returns
    -------
        No return value.
    """
    _, all_ifaces = virt_utils.get_domain_interfaces(domain)

    to_del = []
    conf = sysconfig.read_network_config()
    for n, c in conf.items():
        if c.get('DEVICE', '') in all_ifaces:
            to_del.append(n)

    sysconfig.delete_network_config(to_del)


def get_interface_by_pci_id(pci_id, interfaces):
    """
    Returns the list of network interfaces by pci id.

    Parameters
    ----------
    pci_id : str
        The pci id.
    interfaces : dict
        The name of of the network interface if a match is found,
        None otherwise.

    Returns
    -------

    """
    for i, d in interfaces.items():
        if d['physical'] and d['pci'] == pci_id:
            return i
    return None


def create(**kargs):
    """
    Creates a libvirt domain with the appropriate configuration and
    OCI resources.  Performs sanity checks to ensure that requested
    resources actually exist and are not assigned to other domains.

    Parameters
    ----------
    kargs: dict
      arguments
         expected keys:
            name : str
               The domain name.
            root_disk : str
                The block device to be used as root disk.
            pool: str
                storage pool name
            disk_size:int
                root disk size in GB
            network : [str], list of str
             The ip address(es) or VNIC name(s)
            virtual_network : list of str
              Name(s) of libvirt virtual network (has precedence over 'network')
            extra_args : list()
             Extra options.

    Returns
    -------
        int
            0 on success, 1 otherwise.
    """

    try:
        _metadata = InstanceMetadata().refresh()
    except IOError as e:
        _logger.error("Cannot fetch instance metadata: %s" % str(e))
        return 1

    _instance_shape = _metadata['instance']['shape']
    _is_bm_shape = _instance_shape.startswith('BM')

    _logger.debug('instance shape is [%s]' % _instance_shape)

    if not virt_check.validate_kvm_env(_is_bm_shape):
        _logger.error("Server does not have supported environment "
                    "for guest creation")
        return 1

    if not virt_check.validate_domain_name(kargs['name']):
        _logger.error("Domain name \"{}\" is already in use.".format(kargs['name']))
        return 1

    _logger.debug('domain name to use [%s]' % kargs['name'])

    if kargs['root_disk']:
        _root_disk = virt_check.validate_block_device(kargs['root_disk'])
        if not _root_disk:
            return 1
        _disk_virt_install_args = _root_disk
    else:
        _disk_virt_install_args = 'pool=%s,size=%d' % (kargs['pool'], kargs['disk_size'])

    args = [SUDO_CMD, '/usr/bin/virt-install',
            '--name', kargs['name'],
            '--cpu', 'host',
            '--disk', _disk_virt_install_args]

    if _logger.isEnabledFor(logging.DEBUG):
        _logger.debug('virt-install command [%s]' % ' '.join(args))

    if kargs['virtual_network']:
        for vn_name in kargs['virtual_network']:
            args.append('--network')
            args.append('network=%s,model=e1000' % vn_name)
    else:
        vnics = _metadata['vnics']
        if _logger.isEnabledFor(logging.DEBUG):
            _logger.debug('vnics found')
            for _v in vnics:
                _logger.debug('  [%s]' % str(_v))

        interfaces = get_interfaces()
        if _logger.isEnabledFor(logging.DEBUG):
            for _i in interfaces:
                _logger.debug('interface [%s]' % _i)
                _logger.debug('  [%s]' % str(interfaces[_i]))

        if _is_bm_shape:
            # sanity : verify primary vnic is not specified
            # TODO: put that at upper level
            if vnics[0]['privateIp'] in kargs['network']:
                # on BM shape vNIC IP are given
<<<<<<< HEAD
                print_error('primary vNIC IP must not be selected')
=======
                _logger.error('primary vNIC IP must not be selected')
>>>>>>> 31fcea49
                return 1

            args.append('--hvm')
            free_vnic_ip_addrs = []
            free_vnics = find_free_vnics(vnics, interfaces)
            _logger.debug('free vnics ips : %s' % str(free_vnics))
            if not kargs['network']:
                try:
                    free_vnic_ip_addrs.append(free_vnics.pop())
                    _logger.debug('no network option specified, taking the first one: %s' % free_vnic_ip_addrs)
                except KeyError:
                    _print_available_vnics(free_vnics)
                    return 1
            else:
                _logger.debug('network option specified:  %s' % kargs['network'])
                free_vnic_ip_addrs = kargs['network']

            _blacklisted_vfs = []
            for free_vnic_ip_addr in free_vnic_ip_addrs:
                _logger.debug('checking vnic [%s] and find VF' % free_vnic_ip_addr)
                vnic, vf, vf_num = test_vnic_and_assign_vf(free_vnic_ip_addr, free_vnics, _blacklisted_vfs)
                if not vnic:
                    return 1
                # be sure thi won't be used at next iteration
                _blacklisted_vfs.append((vf, vf_num))

                vf_dev = get_interface_by_pci_id(vf, interfaces)
                _logger.debug('VF dev found %s' % vf_dev)
                if not create_networking(vf_dev, vnic['vlanTag'], vnic['macAddr']):
                    _logger.debug('networking creation has failed')
                    destroy_networking(vf_dev, vnic['vlanTag'])
                    return 1

                args.append('--network')
                args.append('type=direct,source={}.{},source_mode=passthrough,mac={},'
                            'model=e1000'.format(vf_dev, vnic['vlanTag'], vnic['macAddr']))
        else:
            # VM shape case : vnic are used directly (no VF)

            # sanity : verify primary vnic is not specified
            # TODO: put that at upper level
            primary_mac = vnics[0]['macAddr'].upper()

            if kargs['network']:
                for vn_name in kargs['network']:
                    args.append('--network')
                    # find associated mac
                    _mac_to_use = None
                    for intf_name, intf_info in interfaces.items():
                        if intf_name == vn_name:
                            _mac_to_use = intf_info['mac'].upper()
                    if _mac_to_use is None:
                        _logger.error('Cannot find MAC address for %s' % vn_name)
                        return 1
                    if _mac_to_use == primary_mac:
                        _logger.error('primary vNIC must not be selected')
                        return 1
                    args.append('type=direct,model=virtio,source_mode=passthrough,source=%s,mac=%s' %
                                (vn_name, _mac_to_use))
            else:
                _logger.debug('no vnic specified, find one')
                # have to find one free interface. i.e not already used by a guest
                # and not the primary one. the VNICs returned by metadata service is sorted list
                # i.e the first one is the primary VNICs
                domains_nics = _get_intf_used_by_guest()
                _logger.debug('NICs used by domains [%s]' % domains_nics)
                intf_to_use = None
                _mac_to_use = None
                for intf_name, intf_info in interfaces.items():
                    # skip non physical intf
                    if not intf_info['physical']:
                        _logger.debug('skipping physical [%s]' % intf_info)
                        continue
                    # if used by a guest, skip it
                    if intf_name in [list(m.values())[0] for m in list(domains_nics.values())]:
                        _logger.debug('skipping used by guest [%s]' % intf_name)
                        continue
                    # if primary one (primary VNIC), skip it
                    if vnics[0]['macAddr'].upper() == intf_info['mac'].upper():
                        _logger.debug('skipping primary [%s]' % intf_info)
                        continue
                    # we've found one
                    intf_to_use = intf_name
                    _mac_to_use = intf_info['mac'].upper()
                    break

                if not intf_to_use:
                    _logger.error('no free VNIC available')
                    return 1

                args.append('--network')
                args.append('type=direct,model=virtio,source_mode=passthrough,source=%s,mac=%s' %
                            (intf_to_use, _mac_to_use))

    args.extend(kargs['extra_args'])

    if '--console' in kargs['extra_args']:
        args.append('--noautoconsole')
        print("Autoconsole has been disabled. To view the console, issue "
              "'virsh console {}'".format(kargs['name']))

    if _logger.isEnabledFor(logging.DEBUG):
        _logger.debug('create: executing [%s]' % ' '.join(args))

    dev_null = open('/dev/null', 'w')
    virt_install = subprocess.Popen(args, stdout=dev_null)

    # Check for errors
    while virt_install.poll() is None:
        time.sleep(.1)
        if kargs['name'] in virt_utils.get_domains_name():
            break

    if virt_install.returncode is not None and virt_install.returncode != 0:
        if _is_bm_shape and not kargs['virtual_network']:
            destroy_networking(vf_dev, vnic['vlanTag'])
        return 1

    return 0


def destroy(name, delete_disks):
    """
    Destroys a libvirt domain by name, and de-allocates any assigned resources.

    Parameters
    ----------
        name : str
            The domain name.
        delete_disks : bool
            Do we also delette to storage pool based disks ?
    Returns
    -------
        int
            1 if domain does not exist or is running.
            Return value form virsh undefine.
    """

    libvirtConn = libvirt.open(None)
    if libvirtConn is None:
        _logger.error('Failed to open connection to qemu:///system')
        return 1
    dom = None
    try:
        dom = libvirtConn.lookupByName(name)
    except libvirt.libvirtError as e:
        domains = virt_utils.get_domains_name()
        _logger.error("Domain {} does not exist.", name)
        if len(domains) > 0:
            print_choices("Domains:", domains)
        else:
            _logger.error("No domains are defined.")
        libvirtConn.close()
        return 1

    # from here , domain exists
    if dom.isActive():
        _logger.error(
            "Domain {} is running.  Only domains that are not running can be "
            "destroyed.",
            name)
        libvirtConn.close()
        return 1

    # check that domains is on libvirt network or not
    # if so we have nothing to do about networking
    # interface XML is like the following . locate the network and check
    # if 'source' is of type network
    # <interface type='network'>
    #   <mac address='...'/>
    #   <source network='xxx' bridge='xxx'/>
    #   ...
    # </interface>
    _use_virtual_network = False
    try:
        raw_xml = ElementTree.fromstring(dom.XMLDesc())
        all_devices = raw_xml.findall('devices')
        # we expect only one 'devices' section
        net_intfs = [intf for intf in all_devices[0].findall('interface') if intf.get('type') == 'network']
        if len(net_intfs) > 0:
            vnet = net_intfs[0].findall('source')[0].get('network')
            if vnet:
                _logger.debug('destroy: use of virtual network [%s] detected' % vnet)
                _use_virtual_network = True
    except libvirt.libvirtError as e:
        _logger.error('Failed to get domain information: %s' % e.get_error_message())
        libvirtConn.close()
        return 1

    if not _use_virtual_network:
        _logger.debug('destroy: destroying network of domain')
        destroy_domain_vlan(name)

    if delete_disks:
        _logger.debug('looking for used libvirt volume')
        for device in raw_xml.findall('devices'):
            for disk in device.findall('disk'):
                for source in disk.findall('source'):
                    file_as_source = source.get('file')
                    if file_as_source:
                        _vol = virt_utils.find_storage_pool_volume_by_path(libvirtConn, file_as_source)
                        if _vol:
                            _logger.debug('libvirt volume found [%s]' % _vol.name())
                            try:
                                _vol.wipe(0)
                                _vol.delete(0)
                                _logger.debug('libvirt volume deleted')
                            except libvirt.libvirtError as e:
                                _logger.error('Cannot delete volume [%s]: %s' % (_vol.name(), str(e)))

    libvirtConn.close()

    return subprocess.call([SUDO_CMD, VIRSH_CMD, 'undefine', name])


def create_netfs_pool(netfs_server, resource_path, name):
    """
    Create a libvirt netfs based storage pool.
    The target of the newly created pool is /oci-<pool name>

    Parameters
    ----------
        netfs_server : str
            IP or hostname of the netFS server
        resource_path : str
            the resource path
    Returns
    -------
        int
            return 0 on success, 1 otherwise
    """
    poolXML = Element('pool', type='netfs')
    pname = SubElement(poolXML, 'name')
    pname.text = name
    psource = SubElement(poolXML, 'source')
    SubElement(psource, 'host', name=netfs_server)
    SubElement(psource, 'dir', path=resource_path)
    SubElement(psource, 'format', type='nfs')
    ptarget = SubElement(poolXML, 'target')
    ppath = SubElement(ptarget, 'path')
    ppath.text = '/oci-%s' % name

    conn = libvirt.open(None)
    if conn is None:
        _logger.error('Failed to open connection to qemu:///system')
        return 1

    pool = conn.storagePoolDefineXML(ElementTree.tostring(poolXML), 0)
    if pool is None:
        _logger.error('Failed to create StoragePool object.')
        return 1
    try:
        pool.setAutostart(1)
        pool.build()
        pool.create()
    except libvirt.libvirtError as e:
        pool.undefine()
        _logger.error('Failed to setup the pool: %s' % e.get_error_message())
        return 1
    finally:
        conn.close()
    return 0


def create_fs_pool(disk, name):
    """
    Create a libvirt filesystem based storage pool.
    The target of the newly created pool is /oci-<pool name>

    Parameters
    ----------
        disk : str
            the disk name (device name) to use
        name : str
            the storage pool name.
    Returns
    -------
        int
            return 0 on success, 1 otherwise
    """

    # first cleanup the block device
    if sudo_utils.call([PARTED_CMD, '--script', disk, 'mklabel', 'gpt']):
        _logger.error('Failed to label the block volume')
        return 1

    if sudo_utils.call([PARTED_CMD, '--align', 'optimal', '--script', disk, 'mkpart', 'primary', 'xfs', '1MiB', '100%']):
        _logger.error('Failed to make primary partition on the block volume')
        return 1

    _new_part = "%s1" % disk

    if sudo_utils.call([MK_XFS_CMD, '-f', '-q', _new_part]):
        _logger.error('Failed to make xfs filesystem on new prtition')
        return 1

    # grab the uuid of the device
    _uuid = sudo_utils.call_output([LSBLK_CMD, '--output', 'uuid', '--noheadings', _new_part])
    _uuid = _uuid.decode().strip()

    if sudo_utils.call([VIRSH_CMD, '--quiet', 'pool-define-as', '--name=%s' % name, '--type=fs', '--source-dev=/dev/disk/by-uuid/%s' % _uuid, '--target=/oci-%s' % name]):
        _logger.error('Failed to define pool')
        return 1

    if sudo_utils.call([VIRSH_CMD, '--quiet', 'pool-build', name]):
        _logger.error('Failed to build pool')
        sudo_utils.call([VIRSH_CMD, 'pool-undefine', name])
        return 1

    if sudo_utils.call([VIRSH_CMD, '--quiet', 'pool-start', name]):
        sudo_utils.call([VIRSH_CMD, 'pool-undefine', name])
        _logger.error('Failed to build pool')
        return 1

    if sudo_utils.call([VIRSH_CMD, '--quiet', 'pool-autostart', name]):
        sudo_utils.call([VIRSH_CMD, 'pool-destroy', name])
        sudo_utils.call([VIRSH_CMD, 'pool-undefine', name])
        _logger.error('Failed to build pool')
        return 1

    return 0


def create_virtual_network(**kargs):
    """
    Creates a libvirt network on a secondary OCI vNIC

    Parameters
    ----------
    kargs: dict
      arguments
         expected keys:
            network : str
              The ip address of the VNIC
            network_name : str
              The name for the new virtual network
            ip_bridge :
               The bridge IP of virtual network
            ip_start
               The first IP of virtual network IP range dedicated to guest
            ip_end
               The last IP of virtual network IP range dedicated to guest
            ip_prefix
               The IP netmask of virtual network
    Returns
    -------
        0 on success , 1 otherwise
    """
    try:
        _metadata = InstanceMetadata().refresh()
    except IOError as e:
        _logger.error("Cannot fetch instance metadata: %s" % str(e))
        return 1

    _instance_shape = _metadata['instance']['shape']
    _is_bm_shape = _instance_shape.startswith('BM')

    # get the given IP used to find vNIC to use
    _vnic_ip_to_use = kargs['network']

    _logger.debug('in create_virtual_network, given IP : %s ' % _vnic_ip_to_use)

    # get all vNIC of the current system
    _all_vnics = _metadata['vnics']

    # get all current system network interfaces
    _all_system_interfaces = get_interfaces()

    vf_dev = None

    if _is_bm_shape:
        free_vnics = find_free_vnics(_all_vnics, _all_system_interfaces)

        # based on given IP address, find free VF.
        vnic, vf, vf_num = test_vnic_and_assign_vf(_vnic_ip_to_use, free_vnics)
        if not vnic:
            _logger.debug('choosen vNIC is not free')
            return 1
        _logger.debug('ready to write network configuration for (%s, %s, %s)' % (vnic, vf, vf_num))

        vf_dev = get_interface_by_pci_id(vf, _all_system_interfaces)
        _logger.debug('vf device for %s: %s' % (vf, vf_dev))
        if not create_networking(vf_dev,
                                 vnic['vlanTag'],
                                 vnic['macAddr'],
                                 vnic['privateIp'],
                                 int(vnic['subnetCidrBlock'].split('/')[1])):
            _logger.error('cannot create networking')
            destroy_networking(vf_dev, vnic['vlanTag'])
            return 1
    else:
        # vm shape: use vnic as it is
        # find the device of that vnic
        vnic = None
        for v in _all_vnics:
            if v['privateIp'] == _vnic_ip_to_use:
                vnic = v
                break
        if vnic is None:
            _logger.error('vNIC with address [%s] not found' % _vnic_ip_to_use)
            return None
        for intf_name, attrs in _all_system_interfaces.items():
            if attrs['mac'].upper() == vnic['macAddr'].upper() and attrs['physical']:
                vf_dev = intf_name
        if vf_dev is None:
            _logger.error('cannot find network interface matching vNIC with ip [%s]' % _vnic_ip_to_use)
            return 1

        _logger.debug(' device for nework %s' % vf_dev)

        if not create_networking(vf_dev,
                                 None,
                                 vnic['macAddr'],
                                 vnic['privateIp'],
                                 int(vnic['subnetCidrBlock'].split('/')[1])):
            _logger.error('cannot create networking')
            destroy_networking(vf_dev)
            return 1

    _logger.debug('Networking succesfully created')

    # define a routing table for the new VF.
    _logger.debug('add new routing table [%s]' % vf_dev)
    add_route_table(vf_dev)

    # deduce KVMnetwork
    _net = str(IPNetwork('%s/%s' % (kargs['ip_bridge'], kargs['ip_prefix'])).network)
    _kvm_addr_space = '%s/%s' % (_net, kargs['ip_prefix'])

    kvm_sysd_svc = SystemdServiceGenerator('kvm_net_%s' % kargs['network_name'], "KVM network")
    svc_envs = [('__KVM_NETWORK_NAME__', kargs['network_name']),
                ('__KVM_NET_ADDRESS_SPACE__', _kvm_addr_space),
                ('__KVM_NET_BRIDGE_NAME__', '%s0' % kargs['network_name']),
                ('__VNIC_DEFAULT_GW__', vnic['virtualRouterIp']),
                ('__RT_TABLE_NAME__', vf_dev),
                ('__VNIC_PRIVATE_IP__', vnic['privateIp'])]

    if _is_bm_shape:
        svc_envs.append(('__NET_DEV__', '%s.%s' % (vf_dev, vnic['vlanTag'])))
    else:
        svc_envs.append(('__NET_DEV__', vf_dev))

    kvm_sysd_svc.setEnvironment(svc_envs)

    # define the libvirt network
    netXML = Element('network')
    SubElement(netXML, 'name').text = kargs['network_name']
    if _is_bm_shape:
        SubElement(netXML, 'forward', dev='%s.%s' % (vf_dev, vnic['vlanTag']), mode='route')
    else:
        SubElement(netXML, 'forward', dev='%s' % vf_dev, mode='route')
    SubElement(netXML, 'bridge', name='%s0' % kargs['network_name'], stp='on', delay='0')
    ip = SubElement(netXML, 'ip', address=kargs['ip_bridge'], prefix=kargs['ip_prefix'])
    dhcp = SubElement(ip, 'dhcp')
    SubElement(dhcp, 'range', start=kargs['ip_start'], end=kargs['ip_end'])

    _logger.debug('defining network as [%s]' % ElementTree.tostring(netXML))

    tf = tempfile.NamedTemporaryFile(mode='w', delete=False)
    os.chmod(tf.name, 0o644)

    ElementTree.ElementTree(netXML).write(tf.name)

    if sudo_utils.call([VIRSH_CMD, '--quiet', 'net-define', tf.name]):
        _logger.error('Failed to define the network')
        os.remove(tf.name)
        delete_route_table(vf_dev)
        destroy_networking(vf_dev, vnic['vlanTag'])
        return 1

    os.remove(tf.name)

    kvm_sysd_svc.addRequiredDependency('libvirtd')

    try:
        kvm_sysd_svc.generate()
    except Exception as e:
        _logger.error('Failed to generate the init script : %s' % str(e))
        delete_route_table(vf_dev)
        destroy_networking(vf_dev, vnic['vlanTag'])
        return 1
    try:
        SystemdServiceManager('kvm_net_%s' % kargs['network_name']).start()
    except Exception as e:
        _logger.error('Failed to start the network init script')
        delete_route_table(vf_dev)
        destroy_networking(vf_dev, vnic['vlanTag'])
        return 1


def delete_virtual_network(**kargs):
    """
    Deletes a libvirt network.

    Parameters
    ----------
    kargs: dict
      arguments
         expected keys:
            network_name : str
              The name for the new virtual network
    Returns
    -------
        int
            0 on success, 1 otherwise.
    """
    libvirtConn = libvirt.open(None)
    if libvirtConn is None:
        _logger.error('Cannot find network named [%s]' % kargs['network_name'])
        return 1
    net = None
    try:
        net = libvirtConn.networkLookupByName(kargs['network_name'])
    except libvirt.libvirtError:
        _logger.error('Cannot find network named [%s]' % kargs['network_name'])
        return 1

    root = ElementTree.fromstring(net.XMLDesc())
    _interface_elem = None
    # we have only one element per iteration
    for _f in root.findall('forward'):
        for _i in _f.findall('interface'):
            _interface_elem = _i
    if _interface_elem is None:
        _logger.error('Cannot find any interface in network XML description')
        return 1

    device_name = _interface_elem.get('dev')
    if device_name is None:
        _logger.error('Cannot find device information in interface node')
        return 1

    bridge_name = root.findall('bridge')[0].get('name')

    ip_bridge = root.findall('ip')[0].get('address')
    ip_prefix = root.findall('ip')[0].get('prefix')

    device_name_splitted = device_name.split('.')
    # we may not have vlanTag
    if len(device_name_splitted) == 1:
        (vf_dev, vlanTag) = (device_name_splitted[0], None)
    else:
        (vf_dev, vlanTag) = (device_name_splitted[0], device_name_splitted[1])

    fw_cmd = ['-t', 'nat', '-A', 'POSTROUTING', '-s']
    fw_cmd.append('%s/%s' % (ip_bridge, ip_prefix))
    fw_cmd.extend(['-d', '224.0.0.0/24', '-j', 'ACCEPT'])
    remove_firewall_rule(*fw_cmd)

    fw_cmd = ['-t', 'nat', '-A', 'POSTROUTING', '-s']
    fw_cmd.append('%s/%s' % (ip_bridge, ip_prefix))
    fw_cmd.extend(['-d', '255.255.255.255/32', '-j', 'ACCEPT'])
    remove_firewall_rule(*fw_cmd)

    fw_cmd = ['-t', 'nat', '-A', 'POSTROUTING', '-s']
    fw_cmd.append('%s/%s' % (ip_bridge, ip_prefix))
    fw_cmd.extend(['!', '-d', '%s/%s' % (ip_bridge, ip_prefix), '-j', 'MASQUERADE'])
    remove_firewall_rule(*fw_cmd)

    remove_static_ip_routes(bridge_name)
    remove_static_ip_rules(vf_dev)
    remove_static_ip_routes(device_name)

    delete_route_table(vf_dev)

    if net.isActive():
        _logger.debug('stopping the virtual network')
        net.destroy()

    _logger.debug('unbdefining the virtual network')
    net.undefine()

    # do not needd that anymore
    libvirtConn.close()

    _logger.debug('destroying VF interfaces')
    destroy_networking(vf_dev, vlanTag)

    SystemdServiceManager('kvm_net_%s' % kargs['network_name']).stop()
    SystemdServiceManager('kvm_net_%s' % kargs['network_name']).remove()

    _logger.debug('Virtual network deleted')
    return 0<|MERGE_RESOLUTION|>--- conflicted
+++ resolved
@@ -580,11 +580,7 @@
             # TODO: put that at upper level
             if vnics[0]['privateIp'] in kargs['network']:
                 # on BM shape vNIC IP are given
-<<<<<<< HEAD
-                print_error('primary vNIC IP must not be selected')
-=======
                 _logger.error('primary vNIC IP must not be selected')
->>>>>>> 31fcea49
                 return 1
 
             args.append('--hvm')
