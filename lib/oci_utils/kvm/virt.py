# oci-utils
#
# Copyright (c) 2018, 2019 Oracle and/or its affiliates. All rights reserved.
# Licensed under the Universal Permissive License v 1.0 as shown
# at http://oss.oracle.com/licenses/upl.

""" Python wrapper around libvirt.
"""

import subprocess
import time
import logging
import libvirt
from xml.etree import ElementTree
from xml.etree.ElementTree import Element
from xml.etree.ElementTree import SubElement
import tempfile
import os
import io
from netaddr import IPNetwork

from string import Template

<<<<<<< HEAD
from . import nic
from ..impl import IP_CMD, SUDO_CMD, PARTED_CMD, MK_XFS_CMD, print_choices, print_error, VIRSH_CMD, LSBLK_CMD
=======
from ..impl import IP_CMD, SUDO_CMD, PARTED_CMD, MK_XFS_CMD, print_choices, print_error, VIRSH_CMD
>>>>>>> c84cb686
from ..impl import sudo_utils
from ..impl.network_helpers import get_interfaces
from ..impl.network_helpers import add_route_table
from ..impl.network_helpers import delete_route_table
from ..impl.network_helpers import remove_static_ip_routes
from ..impl.network_helpers import remove_static_ip_rules
from ..impl.network_helpers import add_firewall_rule, remove_firewall_rule
from ..impl.virt import sysconfig, virt_check, virt_utils
from ..metadata import InstanceMetadata

from ..impl.init_script_templates import _kvm_network_script_tmpl
from ..impl.init_script_helpers import SystemdServiceGenerator
from ..impl.init_script_helpers import SystemdServiceManager


_logger = logging.getLogger('oci-utils.kvm.virt')


def _print_available_vnics(vnics):
    """
    Print the list of available virtual network interfaces.

    Parameters
    ----------
    vnics : list()
        The list of virtual network interfaces to print.

    Returns
    -------
        No return value.
    """
    if not vnics or len(vnics) == 0:
        print_error("All OCI VNICs are currently in use. "
                    "Please create a new VNIC via the OCI console.")
    else:
        print_choices("Available VNICs:", vnics)


def find_vnic_by_ip(ip_addr, vnics):
    """
    Given an ip address and a list of vnics, find the vnic that is
    assigned that ip.

    Parameters
    ----------
    ip_addr : str
        The ip address.
    vnics : dict
        The list of virtual network interface cards.

    Returns
    -------
        The matching vnic on success, None otherwise.
    """
    vnic = None
    for v in vnics:
        ip = v['privateIp']
        if ip == ip_addr:
            vnic = v
            break

    return vnic


def find_vnic_by_mac(mac, vnics):
    """
    Given a mac address and a list of vnics, find the vnic that is
    assigned that mac

    Parameters
    ----------
    mac : str
        The MAC address.
    vnics : dict
        The list of virtual network interface cards.

    Returns
    -------
        The matching vnic on success, None otherwise.
    """
    vnic = None
    for v in vnics:
        m = v['macAddr'].lower()
        if mac == m:
            vnic = v
            break

    return vnic


def _find_vlan(mac, domain_interfaces):
    """
    Given a mac address and a collection of domains and their network
    interfaces, find the domain that is assigned the interface with the
    desired mac address.

    Parameters
    ----------
    mac : str
        The MAC address.
    domain_interfaces : dict
        The list of domain interfaces.

    Returns
    -------
        The domain
    """
    for d, i in domain_interfaces.items():
        if i.get(mac):
            return d

    return None


def find_unassigned_vf_by_phys(phys, domain_interfaces, desired_mac):
    """
    Find an unused virtual function on the proper physical nic.  Attempt to
    re-use a virtual function if it is already assigned the appropriate mac
    address and is not in use by a domain.

    Parameters
    ----------
    phys : str
        The physical network interface card.
    domain_interfaces : dict
        The list of domain interfaces.
    desired_mac : str
        The MAC address.

    Returns
    -------
        tuple
            The virtual function if found, None,None otherwise.
    """
    configured = sysconfig.read_network_config()
    ifaces = get_interfaces()
    virt_fns = ifaces[phys].get('virt_fns', {})
    vfs = {virt_fns[v]['mac']: (virt_fns[v]['pci_id'], v) for v in virt_fns}

    # First, remove entries where the mac address is configured via sysconfig
    for c in configured:
        i = ifaces.get(c)
        if not i:
            continue
        mac = i['mac']
        if mac == "00:00:00:00:00:00":
            # Configured interfaces with zero as a mac address are almost
            # certainly loopback interfaces of some variety.  Not suitable
            # for a VM to use.
            continue
        vf = vfs.get(mac)
        if vf:
            del vfs[mac]

    # Next, remove entries where the mac address is already in use manually
    for d, i in domain_interfaces.items():
        for mac in i:
            vf = vfs.get(mac)
            if vf:
                del vfs[mac]

    if len(vfs) == 0:
        return None, None

    # try to re-use a vf if it has the desired mac
    prev = vfs.get(desired_mac)
    if prev:
        return prev

    return list(vfs.values())[0]


def get_phys_by_index(vnic, vnics, nics):
    """
    Uses information stored in the OCI VNIC metadata to find the physical
    interface that a VNIC is associated with.

    Parameters
    ----------
    vnic : dict
        The virtual interface card name.
    vnics : dict
        The list of virtual interface cards.
    nics : dict
        The list of available network interface cards.

    Returns
    -------
        str
            The interface name if found, None otherwise.

    """
    candidates = {}
    for v in vnics:
        if vnic['nicIndex'] == v['nicIndex']:
            candidates[v['macAddr'].lower()] = True

    for n, d in nics.items():
        if d['physical'] and d['mac'] in candidates and not d.get('physfn'):
            return n
    return None


def _get_intf_used_by_guest():
    """
    Get dict of intf used by guests
    Returns
    -------
     dict : {<domain name>: {<MAC>: <intf name>}}
    """
    return {d: virt_utils.get_interfaces_from_domain(
        virt_utils.get_domain_xml(d)) for d
        in virt_utils.get_domains_name()}


def find_free_vnics(vnics, interfaces):
    """
    Finds the set of VNICS that are not in use by an existing guest or are
    being used by the host system.
    Used only when running on BM instance
    Parameters
    ----------
    vnics : dict
        The virtual network interface cards.
    interfaces : dict
        The available interfaces.

    Returns
    -------
        set
           The set of free virtual network interface cards.
    """
    domain_interfaces = _get_intf_used_by_guest()
    iface_by_mac = {}
    phys_iface = {}
    ret = []

    for d, ifaces in domain_interfaces.items():
        for i in ifaces:
            iface_by_mac[i] = d

    for i, d in interfaces.items():
        if d.get('physfn'):
            continue
        phys_iface[d['mac']] = d

    for v in vnics:
        m = v['macAddr'].lower()
        if m in iface_by_mac:
            continue
        if m in phys_iface:
            continue
        ret.append(v['privateIp'])

    return set(ret)


def test_vnic_and_assign_vf(ip_addr, free_vnics):
    """
    Based on the IP address of an OCI VNIC, ensure that the VNIC is not
    already assigned to a virtual machine. If that VNIC is available, find a
    free virtual function on the appropriate physical interface and return
    the necessary information.

    Parameters
    ----------
        ip_addr : str
            The ip address.
        free_vnics: list()
            The list of virtual network interfaces.

    Returns
    -------
        tuple
            The virtual network interface, the pci id, the virtual function
            id on success, False,False,False otherwise.
    """
    vnics = InstanceMetadata()['vnics']
    domains = virt_utils.get_domains_name()
    domain_interfaces = {d: virt_utils.get_interfaces_from_domain(
        virt_utils.get_domain_xml(d)) for d in domains}

    # First see if the given ip address belongs to a vnic
    vnic = find_vnic_by_ip(ip_addr, vnics)
    if vnic is None:
        print_error("{} is not the IP address of a VNIC.", ip_addr)
        _print_available_vnics(free_vnics)
        return False, False, False

    # Next check that the ip address is not already assigned to a vm
    vnic_mac = vnic['macAddr'].lower()
    dom = _find_vlan(vnic_mac, domain_interfaces)
    if dom:
        print_error("{} is in use by \"{}\".", ip_addr, dom)
        _print_available_vnics(free_vnics)
        return False, False, False

    phys_nic = get_phys_by_index(vnic, vnics, get_interfaces())

    vf_pci_id, vf_num = find_unassigned_vf_by_phys(phys_nic, domain_interfaces,
                                                   vnic_mac)
    if vf_pci_id is None:
        # This should never happen.  There are always at least as many virtual
        # Functions as there are potential creatable vnics
        print_error(
            "Could not find an unassigned virtual function on {}. Try using a "
            "VNIC on an alternate physical interface.", phys_nic)
        return False, False, False

    return vnic, vf_pci_id, vf_num


def create_networking(vf_device, vlan, mac, ip=None, prefix=None):
    """
    Create a networking device.

    Parameters
    ----------
    vf_device : str
        The device name.
    vlan : str
        The VLAN name, if not None , IP is set on it.
    mac : str
        The MAC address.
    ip : str (optional)
       the IP to be set on the new intf, the VLANed on if vlan is not None, on vf_device otherwise
    prefix : int
       the prefix used to compute ip netmask
    Returns
    -------
        The return value from starting the networking interface.
    """
    if vlan is not None:
        vf_cfg = sysconfig.make_vf(vf_device, mac)
        if ip and prefix:
            vlan_cfg = sysconfig.make_vlan_with_ip(vf_device, vlan, mac, ip, prefix)
        else:
            vlan_cfg = sysconfig.make_vlan(vf_device, vlan, mac)
        cfg = {vf_cfg[0]: vf_cfg[1],
               vlan_cfg[0]: vlan_cfg[1]
               }
        sysconfig.write_network_config(cfg)
        return sysconfig.interfaces_up([vf_cfg[0], vlan_cfg[0]])
    else:
        if ip and prefix:
            vf_cfg = sysconfig.make_vf(vf_device, mac, ip, prefix)
        else:
            vf_cfg = sysconfig.make_vf(vf_device, mac)
        cfg = {vf_cfg[0]: vf_cfg[1]}
        sysconfig.write_network_config(cfg)
        return sysconfig.interfaces_up([vf_cfg[0]])


def destroy_networking(vf_device, vlan=None):
    """
    Destroy the configuration of network device.

    Parameters
    ----------
    vf_device : str
        The virtual device name.
    vlan : str
        The VLAN name.

    Returns
    -------
        No return value.
    """
    # These configs are created just to harvest the interface
    # name.  The config itself is not relevant, and neither is
    # the final argument as that is the mac address.
    vf_name = sysconfig.make_vf(vf_device, '')[0]
    if vlan is not None:
        vlan_name = sysconfig.make_vlan(vf_device, vlan, '')[0]
        sysconfig.delete_network_config([vlan_name, vf_name])
    else:
        sysconfig.delete_network_config([vf_name])


def destroy_interface(name):
    """
    Deletes an ip link.

    Parameters
    ----------
    name : str
        The interface name.

    Returns
    -------
         The return value from the link delete command.
    """
    return sudo_utils.call([IP_CMD, 'link', 'delete', name])


def destroy_domain_vlan(domain):
    """
    Deletes the virtual network infrastructure for a domain.

    Parameters
    ----------
    domain : str
        The domain name.

    Returns
    -------
        No return value.
    """
    ifaces, all_ifaces = virt_utils.get_domain_interfaces(domain)

    to_del = []
    conf = sysconfig.read_network_config()
    for n, c in conf.items():
        if c.get('DEVICE', '') in all_ifaces:
            to_del.append(n)

    sysconfig.delete_network_config(to_del)


def get_interface_by_pci_id(pci_id, interfaces):
    """
    Returns the list of network interfaces by pci id.

    Parameters
    ----------
    pci_id : str
        The pci id.
    interfaces : dict
        The name of of the network interface if a match is found,
        None otherwise.

    Returns
    -------

    """
    for i, d in interfaces.items():
        if d['physical'] and d['pci'] == pci_id:
            return i
    return None


def create(**kargs):
    """
    Creates a libvirt domain with the appropriate configuration and
    OCI resources.  Performs sanity checks to ensure that requested
    resources actually exist and are not assigned to other domains.

    Parameters
    ----------
    kargs: dict
      arguments
         expected keys:
            name : str
               The domain name.
            root_disk : str
                The block device to be used as root disk.
            pool: str
                storage pool name
            disk_size:int
                root disk size in GB
            network : str
             The ip address or VNIC name
            virtual_network : str
              Name of libvirt virtual network (has precedence over 'network')
            extra_args : list()
             Extra options.

    Returns
    -------
        int
            0 on success, 1 otherwise.
    """

    _instance_shape = InstanceMetadata()['instance']['shape']
    _is_bm_shape = _instance_shape.startswith('BM')

    if not virt_check.validate_kvm_env(_is_bm_shape):
        print_error("Server does not have supported environment "
                    "for guest creation")
        return 1

    if not virt_check.validate_domain_name(kargs['name']):
        print_error("Domain name \"{}\" is already in use.".format(kargs['name']))
        return 1

    if kargs['root_disk']:
        _root_disk = virt_check.validate_block_device(kargs['root_disk'])
        if not _root_disk:
            return 1
        _disk_virt_install_args = _root_disk
    else:
        _disk_virt_install_args = 'pool=%s,size=%d' % (kargs['pool'], kargs['disk_size'])

    args = [SUDO_CMD, '/usr/bin/virt-install',
            '--name', kargs['name'],
            '--cpu', 'host',
            '--disk', _disk_virt_install_args]

    if kargs['virtual_network']:
        args.append('--network')
        args.append('network=%s,model=e1000' % kargs['virtual_network'])
    else:
        vnics = InstanceMetadata()['vnics']
        interfaces = get_interfaces()

        if _is_bm_shape:
            free_vnics = find_free_vnics(vnics, interfaces)
            if not kargs['network']:
                try:
                    free_vnic_ip_addr = free_vnics.pop()
                except KeyError:
                    _print_available_vnics(free_vnics)
                    return 1
            else:
                free_vnic_ip_addr = kargs['network']
                print("Assigned IP address {}".format(free_vnic_ip_addr))

            vnic, vf, vf_num = test_vnic_and_assign_vf(free_vnic_ip_addr, free_vnics)
            if not vnic:
                return 1

            vf_dev = get_interface_by_pci_id(vf, interfaces)
            if not create_networking(vf_dev, vnic['vlanTag'], vnic['macAddr']):
                destroy_networking(vf_dev, vnic['vlanTag'])
                return 1
            args.append('--hvm')
            args.append('--network')
            args.append('type=direct,source={}.{},source_mode=passthrough,mac={},'
                        'model=e1000'.format(vf_dev, vnic['vlanTag'], vnic['macAddr']))
        else:
            # VM shape case
            if kargs['network']:
                args.append('--network')
                # find associated mac
                _mac_to_use = None
                for intf_name, intf_info in interfaces.items():
                    if intf_name == kargs['network']:
                        _mac_to_use = intf_info['mac'].upper()
                if _mac_to_use is None:
                    _logger.debug('warning: cannot find MAC address for %s' % kargs['network'])
                    args.append('type=direct,model=virtio,source_mode=passthrough,source=%s' % kargs['network'])
                else:
                    args.append('type=direct,model=virtio,source_mode=passthrough,source=%s,mac=%s' %
                                (kargs['network'], _mac_to_use))
            else:
                # have to find one free interface. i.e not already used by a guest
                # and not the primary one. the VNICs returned by metadata service is sorted list
                # i.e the first one is the primary VNICs
                domains_nics = _get_intf_used_by_guest()
                intf_to_use = None
                _mac_to_use = None
                for intf_name, intf_info in interfaces.items():
                    # skip non physical intf
                    if not intf_info['physical']:
                        continue
                    # if used by a guest, skip it
                    if intf_name in [list(m.values())[0] for m in list(domains_nics.values())]:
                        continue
                    # if primary one (primary VNIC), skip it
                    if vnics[0]['macAddr'].upper() == intf_info['mac'].upper():
                        continue
                    # we've found one
                    intf_to_use = intf_name
                    _mac_to_use = intf_info['mac'].upper()
                    break

                if not intf_to_use:
                    print_error('no free VNIC available')
                    return 1

                args.append('--network')
                args.append('type=direct,model=virtio,source_mode=passthrough,source=%s,mac=%s' %
                            (intf_to_use, _mac_to_use))

    args.extend(kargs['extra_args'])

    if '--console' in kargs['extra_args']:
        args.append('--noautoconsole')
        print("Autoconsole has been disabled. To view the console, issue "
              "'virsh console {}'".format(kargs['name']))

    _logger.debug('create: executing [%s]' % ' '.join(args))

    dev_null = open('/dev/null', 'w')
    virt_install = subprocess.Popen(args, stdout=dev_null)

    # Check for errors
    while virt_install.poll() is None:
        time.sleep(.1)
        if kargs['name'] in virt_utils.get_domains_name():
            break

    if virt_install.returncode is not None and virt_install.returncode != 0:
        if _is_bm_shape and not kargs['virtual_network']:
            destroy_networking(vf_dev, vnic['vlanTag'])
        return 1

    return 0


def destroy(name, delete_disks):
    """
    Destroys a libvirt domain by name, and de-allocates any assigned resources.

    Parameters
    ----------
        name : str
            The domain name.
        delete_disks : bool
            Do we also delette to storage pool based disks ?
    Returns
    -------
        int
            1 if domain does not exist or is running.
            Return value form virsh undefine.
    """

    libvirtConn = libvirt.open(None)
    if libvirtConn is None:
        print_error('Failed to open connection to qemu:///system')
        return 1
    dom = None
    try:
        dom = libvirtConn.lookupByName(name)
    except libvirt.libvirtError as e:
        domains = virt_utils.get_domains_name()
        print_error("Domain {} does not exist.", name)
        if len(domains):
            print_choices("Domains:", domains)
        else:
            print_error("No domains are defined.")
        libvirtConn.close()
        return 1

    # from here , domain exists
    if dom.isActive():
        print_error(
            "Domain {} is running.  Only domains that are not running can be "
            "destroyed.",
            name)
        libvirtConn.close()
        return 1

    # check that domains is on libvirt network or not
    # if so we have nothing to do about networking
    # interface XML is like the following . locate the network and check
    # if 'source' is of type network
    # <interface type='network'>
    #   <mac address='...'/>
    #   <source network='xxx' bridge='xxx'/>
    #   ...
    # </interface>
    _use_virtual_network = False
    try:
        raw_xml = ElementTree.fromstring(dom.XMLDesc())
        all_devices = raw_xml.findall('devices')
        # we expect only one 'devices' section
        net_intfs = [intf for intf in all_devices[0].findall('interface') if intf.get('type') == 'network']
        if len(net_intfs) > 0:
            vnet = net_intfs[0].findall('source')[0].get('network')
            if vnet:
                _logger.debug('destroy: use of virtual network [%s] detected' % vnet)
                _use_virtual_network = True
    except libvirt.libvirtError as e:
        print_error('Failed to get domain information: %s' % e.get_error_message())
        libvirtConn.close()
        return 1

    if not _use_virtual_network:
        _logger.debug('destroy: destroying network of domain')
        destroy_domain_vlan(name)

    if delete_disks:
        _logger.debug('looking for used libvirt volume')
        for device in raw_xml.findall('devices'):
            for disk in device.findall('disk'):
                for source in disk.findall('source'):
                    file_as_source = source.get('file')
                    if file_as_source:
                        _vol = virt_utils.find_storage_pool_volume_by_path(libvirtConn, file_as_source)
                        if _vol:
                            _logger.debug('libvirt volume found [%s]' % _vol.name())
                            try:
                                _vol.wipe(0)
                                _vol.delete(0)
                                _logger.debug('libvirt volume deleted')
                            except libvirt.libvirtError as e:
                                _logger.error('Cannot delete volume [%s]: %s' % (_vol.name(), str(e)))

    libvirtConn.close()

    return subprocess.call([SUDO_CMD, VIRSH_CMD, 'undefine', name])


def create_netfs_pool(netfs_server, resource_path, name):
    """
    Create a libvirt netfs based storage pool.
    The target of the newly created pool is /oci-<pool name>

    Parameters
    ----------
        netfs_server : str
            IP or hostname of the netFS server
        resource_path : str
            the resource path
    Returns
    -------
        int
            return 0 on success, 1 otherwise
    """
    poolXML = Element('pool', type='netfs')
    pname = SubElement(poolXML, 'name')
    pname.text = name
    psource = SubElement(poolXML, 'source')
    SubElement(psource, 'host', name=netfs_server)
    SubElement(psource, 'dir', path=resource_path)
    SubElement(psource, 'format', type='nfs')
    ptarget = SubElement(poolXML, 'target')
    ppath = SubElement(ptarget, 'path')
    ppath.text = '/oci-%s' % name

    conn = libvirt.open(None)
    if conn is None:
        print_error('Failed to open connection to qemu:///system')
        return 1

    pool = conn.storagePoolDefineXML(ElementTree.tostring(poolXML), 0)
    if pool is None:
        print_error('Failed to create StoragePool object.')
        return 1
    try:
        pool.setAutostart(1)
        pool.build()
        pool.create()
    except libvirt.libvirtError as e:
        pool.undefine()
        print_error('Failed to setup the pool: %s' % e.get_error_message())
        return 1
    finally:
        conn.close()
    return 0


def create_fs_pool(disk, name):
    """
    Create a libvirt filesystem based storage pool.
    The target of the newly created pool is /oci-<pool name>

    Parameters
    ----------
        disk : str
            the disk name (device name) to use
        name : str
            the storage pool name.
    Returns
    -------
        int
            return 0 on success, 1 otherwise
    """

    # first cleanup the block device
    if sudo_utils.call([PARTED_CMD, '--script', disk, 'mklabel', 'gpt']):
        print_error('Failed to label the block volume')
        return 1

    if sudo_utils.call([PARTED_CMD, '--align', 'optimal', '--script', disk, 'mkpart', 'primary', 'xfs', '1MiB', '100%']):
        print_error('Failed to make primary partition on the block volume')
        return 1

    _new_part = "%s1" % disk

    if sudo_utils.call([MK_XFS_CMD, '-f', '-q', _new_part]):
        print_error('Failed to make xfs filesystem on new prtition')
        return 1

<<<<<<< HEAD
    # grab the uuid of the device
    _uuid = sudo_utils.call_output([LSBLK_CMD, '--output', 'uuid', '--noheadings', _new_part])
    _uuid = _uuid.decode().strip()

    if sudo_utils.call([VIRSH_CMD, '--quiet', 'pool-define-as', '--name=%s' % name, '--type=fs', '--source-dev=/dev/disk/by-uuid/%s' % _uuid, '--target=/oci-%s' % name]):
=======
    if sudo_utils.call([VIRSH_CMD, '--quiet', 'pool-define-as', '--name=%s' % name, '--type=fs', '--source-dev=%s' % _new_part, '--target=/oci-%s' % name]):
>>>>>>> c84cb686
        print_error('Failed to define pool')
        return 1

    if sudo_utils.call([VIRSH_CMD, '--quiet', 'pool-build', name]):
        print_error('Failed to build pool')
        sudo_utils.call([VIRSH_CMD, 'pool-undefine', name])
        return 1

    if sudo_utils.call([VIRSH_CMD, '--quiet', 'pool-start', name]):
        sudo_utils.call([VIRSH_CMD, 'pool-undefine', name])
        print_error('Failed to build pool')
        return 1

    if sudo_utils.call([VIRSH_CMD, '--quiet', 'pool-autostart', name]):
        sudo_utils.call([VIRSH_CMD, 'pool-destroy', name])
        sudo_utils.call([VIRSH_CMD, 'pool-undefine', name])
        print_error('Failed to build pool')
        return 1

    return 0


def create_virtual_network(**kargs):
    """
    Creates a libvirt network on a secondary OCI vNIC

    Parameters
    ----------
    kargs: dict
      arguments
         expected keys:
            network : str
              The ip address of the VNIC
            network_name : str
              The name for the new virtual network
            ip_bridge :
               The bridge IP of virtual network
            ip_start
               The first IP of virtual network IP range dedicated to guest
            ip_end
               The last IP of virtual network IP range dedicated to guest
            ip_prefix
               The IP netmask of virtual network
    Returns
    -------
        0 on success , 1 otherwise
    """

    _instance_shape = InstanceMetadata()['instance']['shape']
    _is_bm_shape = _instance_shape.startswith('BM')

    # get the given IP used to find vNIC to use
    _vnic_ip_to_use = kargs['network']

    _logger.debug('in create_virtual_network, given IP : %s ' % _vnic_ip_to_use)

    # get all vNIC of the current system
    _all_vnics = InstanceMetadata()['vnics']

    # get all current system network interfaces
    _all_system_interfaces = get_interfaces()

    vf_dev = None

    if _is_bm_shape:
        free_vnics = find_free_vnics(_all_vnics, _all_system_interfaces)

        # based on given IP address, find free VF.
        vnic, vf, vf_num = test_vnic_and_assign_vf(_vnic_ip_to_use, free_vnics)
        if not vnic:
            _logger.debug('choosen vNIC is not free')
            return 1
        _logger.debug('ready to write network configuration for (%s, %s, %s)' % (vnic, vf, vf_num))

        vf_dev = get_interface_by_pci_id(vf, _all_system_interfaces)
        _logger.debug('vf device for %s: %s' % (vf, vf_dev))
        if not create_networking(vf_dev,
                                 vnic['vlanTag'],
                                 vnic['macAddr'],
                                 vnic['privateIp'],
                                 int(vnic['subnetCidrBlock'].split('/')[1])):
            print_error('cannot create networking')
            destroy_networking(vf_dev, vnic['vlanTag'])
            return 1
    else:
        # vm shape: use vnic as it is
        # find the device of that vnic
        vnic = None
        for v in _all_vnics:
            if v['privateIp'] == _vnic_ip_to_use:
                vnic = v
                break
        if vnic is None:
            print_error('vNIC with address [%s] not found' % _vnic_ip_to_use)
            return None
        for intf_name, attrs in _all_system_interfaces.items():
            if attrs['mac'].upper() == vnic['macAddr'].upper() and attrs['physical']:
                vf_dev = intf_name
        if vf_dev is None:
            print_error('cannot find network interface matching vNIC with ip [%s]' % _vnic_ip_to_use)
            return 1

        _logger.debug(' device for nework %s' % vf_dev)

        if not create_networking(vf_dev,
                                 None,
                                 vnic['macAddr'],
                                 vnic['privateIp'],
                                 int(vnic['subnetCidrBlock'].split('/')[1])):
            print_error('cannot create networking')
            destroy_networking(vf_dev)
            return 1

    _logger.debug('Networking succesfully created')

    # define a routing table for the new VF.
    _logger.debug('add new routing table [%s]' % vf_dev)
    add_route_table(vf_dev)

    # deduce KVMnetwork
    _net = str(IPNetwork('%s/%s' % (kargs['ip_bridge'], kargs['ip_prefix'])).network)
    _kvm_addr_space = '%s/%s' % (_net, kargs['ip_prefix'])

    kvm_sysd_svc = SystemdServiceGenerator('kvm_net_%s' % kargs['network_name'], "KVM network")
    svc_envs = [('__KVM_NETWORK_NAME__', kargs['network_name']),
                ('__KVM_NET_ADDRESS_SPACE__', _kvm_addr_space),
                ('__KVM_NET_BRIDGE_NAME__', '%s0' % kargs['network_name']),
                ('__VNIC_DEFAULT_GW__', vnic['virtualRouterIp']),
                ('__RT_TABLE_NAME__', vf_dev),
                ('__VNIC_PRIVATE_IP__', vnic['privateIp'])]

    if _is_bm_shape:
        svc_envs.append(('__NET_DEV__', '%s.%s' % (vf_dev, vnic['vlanTag'])))
    else:
        svc_envs.append(('__NET_DEV__', vf_dev))

    kvm_sysd_svc.setEnvironment(svc_envs)

    # define the libvirt network
    netXML = Element('network')
    SubElement(netXML, 'name').text = kargs['network_name']
    if _is_bm_shape:
        SubElement(netXML, 'forward', dev='%s.%s' % (vf_dev, vnic['vlanTag']), mode='route')
    else:
        SubElement(netXML, 'forward', dev='%s' % vf_dev, mode='route')
    SubElement(netXML, 'bridge', name='%s0' % kargs['network_name'], stp='on', delay='0')
    ip = SubElement(netXML, 'ip', address=kargs['ip_bridge'], prefix=kargs['ip_prefix'])
    dhcp = SubElement(ip, 'dhcp')
    SubElement(dhcp, 'range', start=kargs['ip_start'], end=kargs['ip_end'])

    _logger.debug('defining network as [%s]' % ElementTree.tostring(netXML))

    tf = tempfile.NamedTemporaryFile(mode='w', delete=False)
    os.chmod(tf.name, 0o644)

    ElementTree.ElementTree(netXML).write(tf.name)

    if sudo_utils.call([VIRSH_CMD, '--quiet', 'net-define', tf.name]):
        print_error('Failed to define the network')
        os.remove(tf.name)
        delete_route_table(vf_dev)
        destroy_networking(vf_dev, vnic['vlanTag'])
        return 1

    os.remove(tf.name)

    kvm_sysd_svc.addRequiredDependency('libvirtd')

    try:
        kvm_sysd_svc.generate()
    except Exception as e:
        print_error('Failed to generate the init script : %s' % str(e))
        delete_route_table(vf_dev)
        destroy_networking(vf_dev, vnic['vlanTag'])
        return 1
    try:
        SystemdServiceManager('kvm_net_%s' % kargs['network_name']).start()
    except Exception as e:
        print_error('Failed to start the network init script')
        delete_route_table(vf_dev)
        destroy_networking(vf_dev, vnic['vlanTag'])
        return 1


def delete_virtual_network(**kargs):
    """
    Deletes a libvirt network.

    Parameters
    ----------
    kargs: dict
      arguments
         expected keys:
            network_name : str
              The name for the new virtual network
    Returns
    -------
        int
            0 on success, 1 otherwise.
    """
    libvirtConn = libvirt.open(None)
    if libvirtConn is None:
        print_error('Cannot find network named [%s]' % kargs['network_name'])
        return 1
    net = None
    try:
        net = libvirtConn.networkLookupByName(kargs['network_name'])
    except libvirt.libvirtError:
        print_error('Cannot find network named [%s]' % kargs['network_name'])
        return 1

    root = ElementTree.fromstring(net.XMLDesc())
    _interface_elem = None
    # we have only one element per iteration
    for _f in root.findall('forward'):
        for _i in _f.findall('interface'):
            _interface_elem = _i
    if _interface_elem is None:
        print_error('Cannot find any interface in network XML description')
        return 1

    device_name = _interface_elem.get('dev')
    if device_name is None:
        print_error('Cannot find device information in interface node')
        return 1

    bridge_name = root.findall('bridge')[0].get('name')

    ip_bridge = root.findall('ip')[0].get('address')
    ip_prefix = root.findall('ip')[0].get('prefix')

    device_name_splitted = device_name.split('.')
    # we may not have vlanTag
    if len(device_name_splitted) == 1:
        (vf_dev, vlanTag) = (device_name_splitted[0], None)
    else:
        (vf_dev, vlanTag) = (device_name_splitted[0], device_name_splitted[1])

    fw_cmd = ['-t', 'nat', '-A', 'POSTROUTING', '-s']
    fw_cmd.append('%s/%s' % (ip_bridge, ip_prefix))
    fw_cmd.extend(['-d', '224.0.0.0/24', '-j', 'ACCEPT'])
    remove_firewall_rule(*fw_cmd)

    fw_cmd = ['-t', 'nat', '-A', 'POSTROUTING', '-s']
    fw_cmd.append('%s/%s' % (ip_bridge, ip_prefix))
    fw_cmd.extend(['-d', '255.255.255.255/32', '-j', 'ACCEPT'])
    remove_firewall_rule(*fw_cmd)

    fw_cmd = ['-t', 'nat', '-A', 'POSTROUTING', '-s']
    fw_cmd.append('%s/%s' % (ip_bridge, ip_prefix))
    fw_cmd.extend(['!', '-d', '%s/%s' % (ip_bridge, ip_prefix), '-j', 'MASQUERADE'])
    remove_firewall_rule(*fw_cmd)

    remove_static_ip_routes(bridge_name)
    remove_static_ip_rules(vf_dev)
    remove_static_ip_routes(device_name)

    delete_route_table(vf_dev)

    if net.isActive():
        _logger.debug('stopping the virtual network')
        net.destroy()

    _logger.debug('unbdefining the virtual network')
    net.undefine()

    # do not needd that anymore
    libvirtConn.close()

    _logger.debug('destroying VF interfaces')
    destroy_networking(vf_dev, vlanTag)

    SystemdServiceManager('kvm_net_%s' % kargs['network_name']).stop()
    SystemdServiceManager('kvm_net_%s' % kargs['network_name']).remove()

    _logger.debug('Virtual network deleted')
    return 0<|MERGE_RESOLUTION|>--- conflicted
+++ resolved
@@ -21,12 +21,8 @@
 
 from string import Template
 
-<<<<<<< HEAD
 from . import nic
 from ..impl import IP_CMD, SUDO_CMD, PARTED_CMD, MK_XFS_CMD, print_choices, print_error, VIRSH_CMD, LSBLK_CMD
-=======
-from ..impl import IP_CMD, SUDO_CMD, PARTED_CMD, MK_XFS_CMD, print_choices, print_error, VIRSH_CMD
->>>>>>> c84cb686
 from ..impl import sudo_utils
 from ..impl.network_helpers import get_interfaces
 from ..impl.network_helpers import add_route_table
@@ -802,15 +798,11 @@
         print_error('Failed to make xfs filesystem on new prtition')
         return 1
 
-<<<<<<< HEAD
     # grab the uuid of the device
     _uuid = sudo_utils.call_output([LSBLK_CMD, '--output', 'uuid', '--noheadings', _new_part])
     _uuid = _uuid.decode().strip()
 
     if sudo_utils.call([VIRSH_CMD, '--quiet', 'pool-define-as', '--name=%s' % name, '--type=fs', '--source-dev=/dev/disk/by-uuid/%s' % _uuid, '--target=/oci-%s' % name]):
-=======
-    if sudo_utils.call([VIRSH_CMD, '--quiet', 'pool-define-as', '--name=%s' % name, '--type=fs', '--source-dev=%s' % _new_part, '--target=/oci-%s' % name]):
->>>>>>> c84cb686
         print_error('Failed to define pool')
         return 1
 
