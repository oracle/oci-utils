--- conflicted
+++ resolved
@@ -670,11 +670,8 @@
             return self._oci_session.get_volume(vol_att.data.volume_id)
         except oci_sdk.exceptions.ServiceError as e:
             OCIInstance._logger.debug('Failed to attach volume', exc_info=True)
-<<<<<<< HEAD
-            raise Exception('Failed to attach volume') from e
-=======
-            raise OCISDKError('Failed to attach volume: %s' % e.message) from e
->>>>>>> 265fba9c
+            raise Exception('Failed to attach volume: %s' % e.message) from e
+
 
     def attach_vnic(self, private_ip=None, subnet_id=None, nic_index=0,
                     display_name=None, assign_public_ip=False,
@@ -777,11 +774,7 @@
             return self._oci_session.get_vnic(v_att.data.vnic_id)
         except oci_sdk.exceptions.ServiceError as e:
             OCIInstance._logger.debug('Failed to attach new VNIC', exc_info=True)
-<<<<<<< HEAD
-            raise Exception('Failed to attach new VNIC') from e
-=======
-            raise OCISDKError('Failed to attach new VNIC: %s' % e.message) from e
->>>>>>> 265fba9c
+            raise Exception('Failed to attach new VNIC: %s' % e.message) from e
 
     def create_volume(self, size, display_name=None):
         """
@@ -1230,11 +1223,8 @@
                                 private_ip_data=private_ip.data)
         except oci_sdk.exceptions.ServiceError as e:
             OCIVNIC._logger.debug('Failed to add private IP', exc_info=True)
-<<<<<<< HEAD
-            raise Exception("Failed to add private IP") from e
-=======
-            raise OCISDKError("Failed to add private IP: %s" % e.message) from e
->>>>>>> 265fba9c
+            raise Exception("Failed to add private IP: %s" % e.message) from e
+
 
     def find_private_ip(self, ip_address):
         """
@@ -1317,11 +1307,8 @@
         except oci_sdk.exceptions.ServiceError as e:
             OCIVNIC._logger.debug(
                 'Failed to detach VNIC', exc_info=True)
-<<<<<<< HEAD
-            raise Exception("Failed to detach VNIC") from e
-=======
-            raise OCISDKError("Failed to detach VNIC: %s" % e.message) from e
->>>>>>> 265fba9c
+            raise Exception("Failed to detach VNIC: %s" % e.message) from e
+
 
         if wait:
             try:
@@ -2313,11 +2300,8 @@
         except oci_sdk.exceptions.ServiceError as e:
             OCIVolume._logger.debug(
                 'Failed to detach volume', exc_info=True)
-<<<<<<< HEAD
-            raise Exception('Failed to detach volume') from e
-=======
-            raise OCISDKError('Failed to detach volume: %s' % e.message) from e
->>>>>>> 265fba9c
+            raise Exception('Failed to detach volume: %s' % e.message) from e
+
         _tries = 3
         vol_att = None
         if wait:
@@ -2363,8 +2347,4 @@
                                        volume_id=self._ocid)
         except oci_sdk.exceptions.ServiceError as e:
             OCIVolume._logger.debug('Failed to destroy volume', exc_info=True)
-<<<<<<< HEAD
-            raise Exception("Failed to destroy volume") from e
-=======
-            raise OCISDKError("Failed to destroy volume: %s" % e.message) from e
->>>>>>> 265fba9c
+            raise Exception("Failed to destroy volume: %s" % e.message) from e
