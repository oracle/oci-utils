#
# Copyright (c) 2017, 2019 Oracle and/or its affiliates. All rights reserved.
# Licensed under the Universal Permissive License v 1.0 as shown
# at http://oss.oracle.com/licenses/upl.

"""
This utility assists with configuring network interfaces on Oracle Cloud
Infrastructure instances.  See the manual page for more information.
"""

import argparse
import logging
import os
import sys

import time
import oci_utils
import oci_utils.oci_api
from oci_utils.vnicutils import VNICUtils

_logger = logging.getLogger("oci-utils.oci-network-config")

def uniq_item_validator(value):
    """
    Validates unicity by checking that value not already in the list
    
    Parameter
    ---------
     value : str , option's value
    """
    already_seen = getattr(uniq_item_validator,"_item_seen",[])

    if value in already_seen:
        raise argparse.ArgumentTypeError("Invalid arguments: item both included and excluded: %s" % value)
    already_seen.append(value)
    getattr(uniq_item_validator,"_item_seen",already_seen)

    return value

def get_arg_parser():
    """
    Parse the command line arguments and return an object representing the
    command line (as returned by argparse's parse_args()).

    Returns
    -------
        The argparse namespace.
    """
    parser = argparse.ArgumentParser(description='Utility for configuring '
                                                 'network interfaces on an '
                                                 'instance running in the '
                                                 'Oracle Cloud '
                                                 'Infrastructure.')
    parser.add_argument('--quiet', '-q', action='store_true',
                        help='Suppress information messages')

    subparser = parser.add_subparsers(dest='command')
    subparser.add_parser('usage',
                         description='Displays usage')
    show_parser = subparser.add_parser('show',
               description="shows the current Virtual interface Cards provisioned in the Oracle Cloud Infrastructure and configured on this instance. This is the default action if no options are given")

    show_parser.add_argument('-I', '--include', metavar='ITEM', action='append',
                                type=uniq_item_validator, dest='include',
                                help='Include an ITEM that was previously excluded '
                                     'using the --exclude option in automatic '
                                     'configuration/deconfiguration.')
    show_parser.add_argument('-X', '--exclude', metavar='ITEM', action='append',
                        type=uniq_item_validator, dest='exclude',
                        help='Persistently exclude ITEM from automatic '
                             'configuration/deconfiguration.  Use the '
                             '--include option to include the ITEM again.')

    configure_parser = subparser.add_parser('configure',
                            description='Add IP configuration for VNICs that are not '
                            'configured and delete for VNICs that are no '
                            'longer provisioned.')
    configure_parser.add_argument('-n', '--namespace', action='store', metavar='FORMAT',
                        help='When configuring, place interfaces in namespace '
                             'identified by the given format. Format can '
                             'include $nic and $vltag variables.')
    configure_parser.add_argument('-r', '--start-sshd', action='store_true',
                        help='Start sshd in namespace (if -n is present)')
    # Secondary private IP address to use in conjunction configure or deconfigure.'
    # deprecated as redundant with add-secondary-addr and remove-secondary-addr
    configure_parser.add_argument('-S','--secondary-ip', nargs=2, metavar=('IP_ADDR', 'VNIC_OCID'),
                        dest='sec_ip', action='append',
                        help=argparse.SUPPRESS)
    configure_parser.add_argument('-I', '--include', metavar='ITEM', action='append',
                                type=str, dest='include',
                                help='Include an ITEM that was previously excluded '
                                     'using the --exclude option in automatic '
                                     'configuration/deconfiguration.')
    configure_parser.add_argument('-X', '--exclude', metavar='ITEM', action='append',
                        type=str, dest='exclude',
                        help='Persistently exclude ITEM from automatic '
                             'configuration/deconfiguration.  Use the '
                             '--include option to include the ITEM again.')
    configure_parser.add_argument('-s', '--show', action='store_true',
                        help='After operation completed, show information on all provisioning and interface configuration.')

    deconfigure_parser = subparser.add_parser('deconfigure',
                            description='Deconfigure all VNICs (except the primary).')
    # Secondary private IP address to use in conjunction configure or deconfigure.'
    # deprecated as redundant with add-secondary-addr and remove-secondary-addr
    deconfigure_parser.add_argument('-S','--secondary-ip', nargs=2, metavar=('IP_ADDR', 'VNIC_OCID'),
                        dest='sec_ip', action='append',
                        help=argparse.SUPPRESS)
    deconfigure_parser.add_argument('-I', '--include', metavar='ITEM', action='append',
                                type=str, dest='include',
                                help='Include an ITEM that was previously excluded '
                                     'using the --exclude option in automatic '
                                     'configuration/deconfiguration.')
    deconfigure_parser.add_argument('-X', '--exclude', metavar='ITEM', action='append',
                        type=str, dest='exclude',
                        help='Persistently exclude ITEM from automatic '
                             'configuration/deconfiguration.  Use the '
                             '--include option to include the ITEM again.')
    deconfigure_parser.add_argument('-s', '--show', action='store_true',
                        help='After operation completed, show information on all provisioning and interface configuration.')
    attach_vnic = subparser.add_parser('attach-vnic',
                            description='Create a new VNIC and attach it to this instance.')
    attach_vnic.add_argument('-I','--ip-address', action='store', metavar='IP_ADDR',
                                        help="Private Ip to be assigned to the new vNIC")
    attach_vnic.add_argument('-i', '--nic-index', action='store', metavar='INDEX',
                                type=int, default=0,
                                 help='Physical NIC card index. When used with '
                                      'the --create-vnic option, assign the new VNIC '
                                      'to the specified physical NIC card.')
    attach_vnic.add_argument('--subnet', action='store',
                        help='When used with the --create-vnic option, '
                             'connect the new VNIC to the given subnet.')
    attach_vnic.add_argument('-n','--name', action='store', metavar='NAME',
                        help='use NAME as the display name of the new VNIC')
    attach_vnic.add_argument('--assign-public-ip', action='store_true',
                            help='assign a public IP address to the new VNIC.')
    attach_vnic.add_argument('--configure', action='store_true',
                            help='Adds IP configuration for that vNIC')
    attach_vnic.add_argument('-s', '--show', action='store_true',
                        help='After operation completed, show information on all provisioning and interface configuration.')

    detach_vnic = subparser.add_parser('detach-vnic',description='Detach and delete the VNIC with the given OCID'
                             ' or primary IP address')
    dg = detach_vnic.add_mutually_exclusive_group(required=True)
    dg.add_argument('--ocid', action='store', metavar='OCID',
                        help='detach the vNIC with the given VNIC')
    dg.add_argument('-I','--ip-address', action='store', metavar='IP_ADDR',
                        help='detach the vNIC with the given ip address configured on it')
    detach_vnic.add_argument('-s', '--show', action='store_true',
                        help='After operation completed, show information on all provisioning and interface configuration.')

    add_sec_addr = subparser.add_parser('add-secondary-addr',description="Adds the given secondary private IP.")
    add_sec_addr.add_argument('-I','--ip-address', action='store', metavar='IP_ADDR',
                        help='Secondary private IP to to be added',required=True)
    add_sec_addr.add_argument('--ocid', action='store', metavar='OCID',
                        help='Uses vNIC with the given VNIC',required=True)
    add_sec_addr.add_argument('-s', '--show', action='store_true',
                        help='After operation completed, show information on all provisioning and interface configuration.')

    rem_sec_addr = subparser.add_parser('remove-secondary-addr',description="Removes the given secondary private IP.")
    rem_sec_addr.add_argument('-I','--ip-address', action='store', metavar='IP_ADDR',
                        help='Secondary private IP to to be removed',required=True)
    rem_sec_addr.add_argument('-s', '--show', action='store_true',
                        help='After operation completed, show information on all provisioning and interface configuration.')
    return parser


def get_oci_api_session():
    """
    Ensure the OCI SDK is available if the option is not None.

    Parameters
    ----------
    opt_name : str
        Operation name currently been exceuted (used for logging).

    Returns
    -------
        OCISession
            The session or None if cannot get one
    """
    session_cache = getattr(get_oci_api_session, "_session", None)
    if  session_cache:
        return session_cache

    sess = None

    try:
        sess = oci_utils.oci_api.OCISession()
        # it seems that having a client is not enough, we may not be able to query anything on it
        # workaround :
        # try a dummy call to be sure that we can use this session
        sess.this_instance()
        setattr(uniq_item_validator, "_session", sess)
    except Exception as e:
        _logger.error("Failed to access OCI services: %s" % str(e))

    return sess


def oci_show_network_config():
    """
    Show the current network configuration of the instance based on
    information obtained through OCI API calls, if the OCI SDK is
    configured.

    Returns
    -------
       No return value.
    """

    sess = get_oci_api_session()
    if sess is None:
        _logger.error("Failed to get API session.")
        return
    inst = sess.this_instance()
    if inst is None:
        _logger.error("Failed to get information from OCI.")
        return
    vnics = inst.all_vnics()
    i = 1
    print("VNIC configuration for instance %s" % inst.get_display_name())
    print()
    for vnic in vnics:
        primary = ""
        if vnic.is_primary():
            primary = " (primary)"
        print("VNIC %d%s: %s" % (i, primary, vnic.get_display_name()))
        print("     Hostname: %s" % vnic.get_hostname())
        print("     OCID: %s" % vnic.get_ocid())
        print("     MAC address: %s" % vnic.get_mac_address())
        print("     Public IP address: %s" % vnic.get_public_ip())
        print("     Private IP address: %s" % vnic.get_private_ip())

        _subn = vnic.get_subnet()
        if _subn is not None:
            print("     Subnet: %s (%s)" % (_subn.get_display_name(), _subn))
        else:
            print("     Subnet: Not found")

        privips = vnic.all_private_ips()
        if len(privips) > 0:
            print("     Private IP addresses:")
            for privip in privips:
                print("         IP address: %s" % privip.get_address())
                print("         OCID: %s" % privip.get_ocid())
                print("         Hostname: %s" % privip.get_hostname())
                print("         Subnet: %s (%s)" %
                      (privip.get_subnet().get_display_name(),
                       privip.get_subnet().get_cidr_block()))
                print()
        else:
            print()
        i += 1


def system_show_network_config(vnic_utils):
    """
    Display the currect network interface configuration as well as the
    VNIC configuration from OCI.

    Parameters
    ----------
    vnic_utils :
        The VNIC configuration instance.

    Returns
    -------
        No return value.
    """

    _logger.info("Operating System level network configuration")

    ret = vnic_utils.get_network_config()

    _fmt = "{:6} {:15} {:15} {:5} {:15} {:10} {:3} {:15} {:5} {:11} {:5} {:17} {}"
    print(_fmt.format('CONFIG', 'ADDR', 'SPREFIX', 'SBITS', 'VIRTRT',
                      'NS', 'IND', 'IFACE', 'VLTAG', 'VLAN', 'STATE', 'MAC', 'VNIC'))
    for item in ret:
        print(_fmt.format(item['CONFSTATE'],
                          item['ADDR'], item['SPREFIX'],
                          item['SBITS'], item['VIRTRT'],
                          item['NS'], item['IND'],
                          item['IFACE'], item['VLTAG'],
                          item['VLAN'], item['STATE'],
                          item['MAC'], item['VNIC']))


def do_detach_vnic(detach_options, vnic_utils):
    """
    Detach and delete the VNIC with the given ocid or primary ip address

    Parameters
    ----------
    detach_options : namespace
        The argparse namespace.
    vnic_utils :
        The VNIC configuration instance.

    Returns
    -------
        No return value on success;.

    Raises
    ------
        Exception
            if session cannot be acquired
            if the VNIC cannot be detached

    """

    sess = get_oci_api_session()
    if sess is None:
        raise Exception("Failed to get API session.")
    vnics = sess.this_instance().all_vnics()
    for vnic in vnics:
        if vnic.get_ocid() == detach_options.ocid or \
           vnic.get_private_ip() == detach_options.ip_address:
            if not vnic.is_primary():
                vnic_utils.delete_all_private_ips(vnic.get_ocid())
                vnic.detach()
                break
            raise Exception("The primary VNIC cannot be detached.")



def do_create_vnic(create_options):
    """
    Create and attach a VNIC to this instance.

    Parameters
    ----------
    create_options :
        The VNIC configuration instance.

    Returns
    -------
        No return value on success; errors out with return value 1 otherwise.

    Raises
    ------
        Exception
            if session cannot be acquired
    """
    # needs the OCI SDK installed and configured
    sess = get_oci_api_session()
    if sess is None:
        raise Exception("Failed to get API session.")
    subnet_id = None
    if create_options.subnet:
        if create_options.subnet.startswith('ocid1.subnet.'):
            subnet = sess.get_subnet(create_options.subnet)
            if subnet is None:
                raise Exception("Subnet not found: %s" % create_options.subnet)
            subnet_id = subnet.get_ocid()
        else:
            subnets = sess.find_subnets(create_options.subnet)
            if len(subnets) == 0:
                raise Exception("No subnet matching %s found" % create_options.subnet)
            if len(subnets) > 1:
                _logger.error("More than one subnet matching %s found:\n"
                               % create_options.subnet)
                for sn in subnets:
                    _logger.error("   %s\n" % sn.get_display_name())
                raise Exception("More than one subnet matching")
            subnet_id = subnets[0].get_ocid()
    try:
        vnic = sess.this_instance().attach_vnic(
            private_ip=create_options.ip_address,
            assign_public_ip=create_options.assign_public_ip,
            subnet_id=subnet_id,
            nic_index=create_options.nic_index,
<<<<<<< HEAD
            display_name=create_options.vnic_name)
    except Exception as e:
        raise Exception('Failed to create VNIC') from e
=======
            display_name=create_options.name)
    except OCISDKError as e:
        raise Exception('Failed to create VNIC: %s' % str(e)) from e
>>>>>>> 265fba9c

    public_ip = vnic.get_public_ip()
    if public_ip is not None:
        _logger.info(
            'creating VNIC: %s (public IP %s)' , vnic.get_private_ip(), public_ip)
    else:
        _logger.info('creating VNIC: %s' , vnic.get_private_ip())


def do_add_private_ip(vnic_utils, add_options):
    """
    Add a secondary private IP for an existing VNIC.

    Parameters
    ----------
    vnic_utils : VNICUtils
        The VNICUtils helper instance.
    add_options : namespace
        The argparse namespace.

    Returns
    -------
        tuple
            (private_IP,vnic_ocid) for the new IP on success; errors out with
            return value 1 otherwise.

    Raises
    ------
        Exception
            On any error.
    """
    # needs the OCI SDK installed and configured
    sess = get_oci_api_session()
    if sess is None:
        raise Exception("Failed to get API session.")

    if add_options.ocid:
        vnic = sess.get_vnic(add_options.ocid)
        if vnic is None:
            raise Exception("VNIC not found: %s" % add_options.ocid)
    else:
        vnics = sess.this_instance().all_vnics()
        if len(vnics) > 1:
            _logger.error("More than one VNIC found."
                           "Use the --vnic option to select the one to add "
                           "a secondary IP for:")
            for vnic in vnics:
                _logger.error("   %s: %s" % (vnic.get_private_ip(),
                                              vnic.get_ocid()))
            raise Exception("Too many VNICs found")
        vnic = vnics[0]
    try:
<<<<<<< HEAD
        priv_ip = vnic.add_private_ip(private_ip=add_options.private_ip)
    except Exception as e:
        raise Exception('Failed to provision private IP') from e
=======
        priv_ip = vnic.add_private_ip(private_ip=add_options.ip_address)
    except OCISDKError as e:
        raise Exception('Failed to provision private IP: %s' % str(e)) from e
>>>>>>> 265fba9c

    _logger.info(
        'provisioning secondary private IP: %s' % priv_ip.get_address())
    vnic_utils.add_private_ip(priv_ip.get_address(), vnic.get_ocid())
    return priv_ip.get_address(), vnic.get_ocid()


def do_del_private_ip(vnic_utils, delete_options):
    """
    Delete a secondary private IP

    Parameters
    ----------
    vnic_utils :
        The VNIC configuration instance.
    delete_options :
        The argparse namespace.

    Returns
    -------
        No return value on success; errors out with return value 1 otherwise.

    Raises
    ------
    Exception
        error getting session
    """
    # needs the OCI SDK installed and configured
    sess = get_oci_api_session()
    if sess is None:
        raise Exception("Failed to get API session.")
    # find the private IP
    priv_ip = sess.this_instance().find_private_ip(
        delete_options.ip_address)
    if priv_ip is None:
        raise Exception(
            "Secondary private IP not found: %s" %
            delete_options.ip_address)

    if priv_ip.is_primary():
        raise Exception("Cannot delete IP %s, it is the primary private "
                        "address of the VNIC." % delete_options.ip_address)

    vnic_id = priv_ip.get_vnic_ocid()

    if not priv_ip.delete():
        raise Exception('failed to delete secondary private IP %s' %
                        delete_options.ip_address)

    _logger.info('deconfigure secondary private IP %s' %
                  delete_options.ip_address)
    # delete from vnic_info and de-configure the interface
    return vnic_utils.del_private_ip(delete_options.ip_address, vnic_id)


def main():
    """
    Main

    Returns
    -------
        int
            0 on success;
            1 on failure.
    """
    parser = get_arg_parser()
    args = parser.parse_args()

    if args.quiet:
        _logger.setLevel(logging.WARNING)

    if not args.command:
        parser.print_help()
        return 1

    if args.command == 'usage':
        parser.print_help()
        return 0

    if os.geteuid() != 0:
        _logger.error("You must run this program with root privileges")
        return 1

    try:
        vnic_utils = VNICUtils()
    except IOError as e:
        _logger.warning("Cannot get vNIC information: %s" % str(e))
        _logger.debug('Cannot get vNIC information', exc_info=True)
        return 1

    if 'exclude' in args and args.exclude:
        for exc in args.exclude:
            vnic_utils.exclude(exc)

    if 'include' in args and args.include:
        for inc in args.include:
            vnic_utils.include(inc)


    if _logger.isEnabledFor(logging.INFO) and not args.quiet:
        excludes = vnic_utils.get_vnic_info()[1]['exclude']
        if excludes:
            _logger.info(
                "Info: Addresses excluded from automatic configuration: %s" %
                ", ".join(excludes))


    if args.command == 'show':
        system_show_network_config(vnic_utils)
        oci_show_network_config()
        return 0

    if args.command == 'attach-vnic':
        if 'nic_index' in args and args.nic_index != 0:
            if not get_oci_api_session().this_shape().startswith("BM"):
                _logger.error('--nic-index option ignored when not runnig on Bare Metal type of shape')
                return 1
        try:
            do_create_vnic(args)
        except Exception as e:
            _logger.debug('cannot create the VNIC', exc_info=True)
            _logger.error('cannot create the VNIC: %s' % str(e))
            return 1
        # apply config of newly created vnic
        vnic_utils.auto_config(None)


    if args.command == 'detach-vnic':
        try:
            do_detach_vnic(args, vnic_utils)
            time.sleep(10)
        except Exception as e:
            _logger.debug('cannot detach VNIC', exc_info=True)
            _logger.error('cannot detach vNIC: %s' % str(e))
            return 1
        # if we are here session is alive: no check
        if get_oci_api_session().this_shape().startswith("BM"):
            # in runnning on BM some cleanup is needed on the host
            vnic_utils.auto_config(None)


    if args.command == "add-secondary-addr":
        try:
            (ip, vnic_id) = do_add_private_ip(vnic_utils, args)
            _logger.info("IP %s has been assigned to vnic %s." % (ip, vnic_id))
        except Exception as e:
            _logger.error('failed to add private ip: %s' % str(e))
            return 1


    if args.command == "remove-secondary-addr":
        try:
            (ret, out) = do_del_private_ip(vnic_utils, args)
            if ret != 0:
                raise Exception('cannot deleet ip: %s' % out)
        except Exception as e:
            _logger.error('failed to delete private ip: %s' % str(e))
            return 1


    if 'namespace' in args and args.namespace:
        vnic_utils.set_namespace(args.namespace)

    if 'start_sshd' in args and args.start_sshd:
        vnic_utils.set_sshd(args.start_sshd)

    if args.command == 'configure':
        vnic_utils.auto_config(args.sec_ip)

    if args.command == 'deconfigure':
        vnic_utils.auto_deconfig(args.sec_ip)

    if 'show' in args and args.show:
        system_show_network_config(vnic_utils)
        oci_show_network_config()

    return 0


if __name__ == "__main__":
    sys.exit(main())<|MERGE_RESOLUTION|>--- conflicted
+++ resolved
@@ -23,7 +23,7 @@
 def uniq_item_validator(value):
     """
     Validates unicity by checking that value not already in the list
-    
+
     Parameter
     ---------
      value : str , option's value
@@ -370,15 +370,10 @@
             assign_public_ip=create_options.assign_public_ip,
             subnet_id=subnet_id,
             nic_index=create_options.nic_index,
-<<<<<<< HEAD
             display_name=create_options.vnic_name)
     except Exception as e:
         raise Exception('Failed to create VNIC') from e
-=======
-            display_name=create_options.name)
-    except OCISDKError as e:
-        raise Exception('Failed to create VNIC: %s' % str(e)) from e
->>>>>>> 265fba9c
+
 
     public_ip = vnic.get_public_ip()
     if public_ip is not None:
@@ -431,15 +426,9 @@
             raise Exception("Too many VNICs found")
         vnic = vnics[0]
     try:
-<<<<<<< HEAD
         priv_ip = vnic.add_private_ip(private_ip=add_options.private_ip)
     except Exception as e:
         raise Exception('Failed to provision private IP') from e
-=======
-        priv_ip = vnic.add_private_ip(private_ip=add_options.ip_address)
-    except OCISDKError as e:
-        raise Exception('Failed to provision private IP: %s' % str(e)) from e
->>>>>>> 265fba9c
 
     _logger.info(
         'provisioning secondary private IP: %s' % priv_ip.get_address())
