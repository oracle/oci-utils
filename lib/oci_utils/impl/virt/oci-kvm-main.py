#
# Copyright (c) 2018, 2019 Oracle and/or its affiliates. All rights reserved.
# Licensed under the Universal Permissive License v 1.0 as shown
# at http://oss.oracle.com/licenses/upl.

"""
This utility automates the creation and configuration of KVM virtual
machines on Oracle Cloud Infrastructure instances.  See the manual
page for more information.
"""

import argparse
import sys
import os
import os.path
import libvirt
import oci_utils.kvm.virt
import xml.dom.minidom

_create = 'create'
_destroy = 'destroy'
_create_pool = 'create-pool'
_create_network = 'create-network'
_delete_network = 'delete-network'


def _disk_size_in_gb(_string):
    try:
        value = int(_string)
    except ValueError as e:
        raise argparse.ArgumentTypeError(str(e))
    if value <= 0:
        raise argparse.ArgumentTypeError('size must be positive value')
    return value


def parse_args():
    """
    Parse the command line arguments and return an object representing the
    command line (as returned by argparse's parse_args()).

    Returns
    -------
        The command line namespace.
    """
    parser = argparse.ArgumentParser(description='Utility for creating and '
                                                 'managing KVM virtual '
                                                 'machines on an OCI '
                                                 'instance.',
                                     add_help=False)
    subparser = parser.add_subparsers(dest='mode')
    create_parser = subparser.add_parser(_create,
                                         help='Create a new virtual machine')
    destroy_parser = subparser.add_parser(_destroy,
                                          help='Destroy an existing virtual '
                                               'machine')
    create_pool_parser = subparser.add_parser(_create_pool,
                                              help='Create a filesystem storage pool')
    create_network_parser = subparser.add_parser(_create_network,
                                                 help='Create a libvirt network on an OCI vNIC')
    delete_network_parser = subparser.add_parser(_delete_network,
                                                 help='Delete a libvirt network on an OCI vNIC')

    create_parser.add_argument('-d', '--disk', action='store', type=str,
                               help='Path to the root disk of the VM')
    create_parser.add_argument('-p', '--pool', action='store', type=str,
                               help='Name a of storage pool to be used for root disk')
    create_parser.add_argument('-s', '--disk-size', action='store', type=_disk_size_in_gb,
                               help='Size of the disk in GB to be created when using storage pool')
    create_parser.add_argument('-n', '--net', action='append', type=str,
                               help='IP or name of the VNIC that should be attached '
                                    'to the VM')
    create_parser.add_argument('-v', '--virtual-network', action='append', type=str,
                               help='The name of libvirt nework to attach the guest to')
    create_parser.add_argument('-D', '--domain', action='store', type=str,
                               help='Name of the virtual machine',
                               required=True)
    create_parser.add_argument('-V', '--virt', nargs=argparse.REMAINDER,
                               help='Additional arguments to provide to '
                                    'virt-install.  All arguments that appear '
                                    'after this one will be passed unmodified '
                                    'into virt-install, even if they are '
                                    'arguments that oci-kvm would otherwise '
                                    'understand.',
                               required=True)

    destroy_parser.add_argument('-D', '--domain', action='store', type=str,
                                help='Name of the virtual machine',
                                required=True)
    destroy_parser.add_argument('--destroy-disks', action='store_true',
                                help='Also delete storage pool based disks')

    dbp_group = create_pool_parser.add_argument_group(
        title='disk pool', description='Options for disk based storage pool')
    dbp_group.add_argument('-d', '--disk', action='store', type=str,
                           help='Path to the root disk of the storage pool')
    nfsp_group = create_pool_parser.add_argument_group(
        title='NETFS pool', description='Options for NETFS based storage pool')
    nfsp_group.add_argument('-N', '--netfshost', action='store', type=str,
                            help='name or IP of the NFS server')
    nfsp_group.add_argument('-p', '--path', action='store', type=str,
                            help='path of the NETFS resource')
    create_pool_parser.add_argument('-n', '--name', action='store', type=str,
                                    help='name of the pool', required=True)

    create_network_parser.add_argument('-n', '--net', action='store', required=True, type=str,
                                       help='IP of the VNIC used to build the network')
    create_network_parser.add_argument('-N', '--network-name', action='store', required=True, type=str,
                                       help='the name of the network')
    create_network_parser.add_argument('-B', '--ip-bridge', action='store', required=True, type=str,
                                       help='Bridge IP for virtual network address space')
    create_network_parser.add_argument('-S', '--ip-start', action='store', required=True, type=str,
                                       help='guest first IP range in virtual network address space')
    create_network_parser.add_argument('-E', '--ip-end', action='store', required=True, type=str,
                                       help='guest last IP range in virtual network address space')
    create_network_parser.add_argument('-P', '--ip-prefix', action='store', required=True, type=str,
                                       help='IP prefix to be used in virtual network')

    delete_network_parser.add_argument('-N', '--network-name', action='store', required=True, type=str,
                                       help='the name of the network')

    parser.add_argument('--help', action='help',
                        help='Display this help')

    return parser


def create_vm(args):
    """
    Create a KVM virtual machine.

    Parameters
    ----------
    args : namespace
        The command line namespace.

    Returns
    -------
        int
            The return value provided by the kvm virtual machine create
            call, 0 on success, 1 otherwise.
    """
    if not args.disk and not args.pool:
        print("either --disk or --pool option must be specified", file=sys.stderr)
        return 1

    if args.disk and args.pool:
        print("--disk and --pool options are exclusive", file=sys.stderr)
        return 1
    if args.pool and not args.disk_size:
        print("must specify a disk size", file=sys.stderr)
        return 1

    if args.net and args.virtual_network:
        print("--net and --virtual_network option are exclusive", file=sys.stderr)
        return 1

    # insure unicity in networking options in BM case

    _all_net_names = set()
    for n_name in args.net:
        if n_name not in _all_net_names:
            _all_net_names.add(n_name)
        else:
            print('duplicate virtual network name [%s], ignore it', vn_n)

    if '--network' in args.virt:
        sys.stderr.write(
            "--network is not a supported option. Please retry without "
            "--network option.\n")
        return 1

    # sanity on extra arguments passed to virt-install(1)
    # some options do not create the guest but display information
    # this is wrongly interpreted as a succcess by underlying layers and we
    # may setup things by mistake
    _virt_install_extra = []
    for _a in args.virt:
        if _a not in ('--print-xml',  '--version', '-h', '--help'):
            _virt_install_extra.append(_a)

    return oci_utils.kvm.virt.create(name=args.domain,
                                     root_disk=args.disk,
                                     pool=args.pool,
                                     disk_size=args.disk_size,
<<<<<<< HEAD
                                     network=args.net, virtual_network=args.virtual_network, extra_args=_virt_install_extra)
=======
                                     network=list(_all_net_names), virtual_network=args.virtual_network, extra_args=args.virt)
>>>>>>> 32572464


def destroy_vm(args):
    """
    Destroys a KVM virtual machine.

    Parameters
    ----------
    args :
        The command line namespace.

    Returns
    -------
        int
            The return value provided by the kvm virtual machine destroy
            call, 0 on success, 1 otherwise.
    """
    return oci_utils.kvm.virt.destroy(args.domain, args.destroy_disks)


def _delete_network_vm(args):
    """
    Deletes a libvirt network

    Parameters
    -----------
    args :
        dict as the one returned by argparse.ArgumentParser().parse_args()
        expected key :
            net : the IP of the vNIC to be used.
    Returns
    -------
        int
            The return value provided by the kvm storage pool create
            call, 0 on success, 1 otherwise.
    """
    libvirtConn = libvirt.openReadOnly(None)
    if libvirtConn is None:
        print('Cannot contact hypervisor', file=sys.stderr)
        return 1
    net = None
    try:
        net = libvirtConn.networkLookupByName(args.network_name)
    except libvirt.libvirtError:
        print('Cannot find network named [%s]' % args.network_name, file=sys.stderr)
        return 1
    print('Network found:\n')
    print(xml.dom.minidom.parseString(net.XMLDesc()).toprettyxml(indent=" ", newl=''))
    print('')

    if input('Really destroy this network ?').strip().lower() in ('y', 'yes'):
        return oci_utils.kvm.virt.delete_virtual_network(network_name=args.network_name)
    return 1


def _create_network_vm(args):
    """
    Creates a libvirt network

    Parameters
    -----------
    args :
        dict as the one returned by argparse.ArgumentParser().parse_args()

    Returns
    -------
        int
            The return value provided by the kvm storage pool create
            call, 0 on success, 1 otherwise.
    """
    # check network  name unicity
    conn = libvirt.openReadOnly(None)
    _vnets = []
    if conn:
        _vnets = [n.name() for n in conn.listAllNetworks() if n.name() == args.network_name]
        conn.close()
    else:
        print('Cannot contact hypervisor', file=sys.stderr)
        return 1
    if len(_vnets) != 0:
        print("Network with name [%s] already exists" % args.network_name, file=sys.stderr)
        return 1

    return oci_utils.kvm.virt.create_virtual_network(network=args.net,
                                                     network_name=args.network_name,
                                                     ip_bridge=args.ip_bridge,
                                                     ip_prefix=args.ip_prefix,
                                                     ip_start=args.ip_start,
                                                     ip_end=args.ip_end)


def _create_pool_vm(args):
    """
    create a filesystem pool

    Parameters
    ----------
    args :
        dict as the one returned by argparse.ArgumentParser().parse_args()

    Returns
    -------
        int
            The return value provided by the kvm storage pool create
            call, 0 on success, 1 otherwise.
    """
    # check storage pool name unicity
    conn = libvirt.open(None)
    _sps = []
    if conn:
        _sps = [sp for sp in conn.listAllStoragePools() if sp.name() == args.name]
        conn.close()
    else:
        print('Cannot contact hypervisor', file=sys.stderr)
        return 1

    if len(_sps) != 0:
        print("Storage pool with name [%s] already exists" % args.name, file=sys.stderr)
        return 1

    if args.disk and args.netfshost:
        print("--disk and --host option are exclusive", file=sys.stderr)
        return 1

    if not args.disk and not args.netfshost:
        print("Either --disk or --host must be specified.", file=sys.stderr)
        return 1

    if args.netfshost and not args.path:
        print("must specify the remote resource path with the --path option", file=sys.stderr)
        return 1

    _pool_name = args.name
    if args.disk:
        return oci_utils.kvm.virt.create_fs_pool(args.disk, _pool_name)
    if args.netfshost:
        return oci_utils.kvm.virt.create_netfs_pool(args.netfshost, args.path, _pool_name)


def main():
    """
    Main

    Returns
    -------
        int
            0 on success, 1 otherwise.
    """
    subcommands = {_create: create_vm,
                   _destroy: destroy_vm,
                   _create_pool: _create_pool_vm,
                   _create_network: _create_network_vm,
                   _delete_network: _delete_network_vm}

    parser = parse_args()
    args = parser.parse_args()
    if args.mode is None:
        parser.print_help()
        sys.exit(0)

    return subcommands[args.mode](args)


if __name__ == "__main__":
    sys.exit(main())<|MERGE_RESOLUTION|>--- conflicted
+++ resolved
@@ -183,11 +183,7 @@
                                      root_disk=args.disk,
                                      pool=args.pool,
                                      disk_size=args.disk_size,
-<<<<<<< HEAD
-                                     network=args.net, virtual_network=args.virtual_network, extra_args=_virt_install_extra)
-=======
-                                     network=list(_all_net_names), virtual_network=args.virtual_network, extra_args=args.virt)
->>>>>>> 32572464
+                                     network=list(_all_net_names), virtual_network=args.virtual_network, extra_args=_virt_install_extra)
 
 
 def destroy_vm(args):
